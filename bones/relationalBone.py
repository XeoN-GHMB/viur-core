# -*- coding: utf-8 -*-
from server.bones import baseBone
from server import db
from google.appengine.api import search
import json
from time import time
from datetime import datetime
import logging

class relationalBone( baseBone ):
	"""
		This is our magic class implementing relations.
		This implementation is read-efficient, e.g. filtering by relational-properties only costs an additional small-op for each entity returned.
		However, it costs several more write-ops for writing an entity to the db.
		(These costs are somewhat around additional (4+len(refKeys)+len(parentKeys)) write-ops for each referenced property))
		So dont use this if you expect data being read less frequently than written! (Sorry, we dont have a write-efficient method yet)
		To speedup writes to (maybe) referenced entities, information in these relations isnt updated instantly.
		There is a background task which runs periodically (default: every 4 hours) which updates the references to recently changed entities.
		As a result, you might see stale data for up to these four hours.
		Example:
		Entity A references Entity B.
		Both have a property "name".
		Entity B gets updated (it name changes).
		As "A" has a copy of entity "B"s values, you'll see "B"s old name inside the values of the relationalBone when fetching entity A.
		If you filter a list by relational properties, this will also use the old data! (Eg. filtering A's list by B's new name wont return any result)
		Currently, this is corrected by the background task, however its possible to consider other methods (eg. by probability).
	"""
	
	
	type = None
	modul = None
	refKeys = ["id","name"]
	parentKeys = ["id","name"]

	def __init__( self, type=None, modul=None, refKeys=None, parentKeys=None, multiple=False, format="$(name)",  *args,**kwargs):
		"""
			Initialize a new relationalBone.
			@param type: KindName of the referenced property. 
			@type type: String
			@param modul: Name of the modul which should be used to select entities of kind "type". If not set, the value of "type" will be used (the kindName must match the modulName)
			@type type: String
			@param refKeys: A list of properties to include from the referenced property. These properties will be avaiable in the template without having to fetch the referenced property. Filtering is also only possible by properties named here!
			@type refKeys: List of Strings
			@param parentKeys: A list of properties from the current skeleton to include. If mixing filtering by relational properties and properties of the class itself, these must be named here.
			@type parentKeys: List of Strings
			@param multiple: If True, allow referencing multiple Elements of the given class. (Eg. n:n-relation. otherwise its n:1 )
			@type multiple: False
			@param format: Hint for the admin how to display such an relation. See admin/utils.py:formatString for more information
			@type format: String
		"""
		baseBone.__init__( self, *args, **kwargs )
		self.multiple = multiple
		self.format = format
		self._dbValue = None #Store the original result fetched from the db here so we have that information in case a referenced entity has been deleted
		if type:
			self.type = type
		if modul:
			self.modul = modul
		elif self.type:
			self.modul = self.type
		if self.type is None or self.modul is None:
			raise NotImplementedError("Type and Modul of relationalbone's must not be None")
		if refKeys:
			if not "id" in refKeys:
				raise AttributeError("ID must be included in refKeys!")
			self.refKeys=refKeys
		if parentKeys:
			if not "id" in parentKeys:
				raise AttributeError("ID must be included in parentKeys!")
			self.parentKeys=parentKeys

	def unserialize( self, name, expando ):
		if name in expando.keys():
			val = expando[ name ]
			if self.multiple:
				self.value = []
				if not val:
					return( True )
				if isinstance(val, list):
					for res in val:
						try:
							self.value.append( json.loads( res ) )
						except:
							pass
				else:
					try:
						value = json.loads( val )
						if isinstance( value, dict ):
							self.value.append( value )
					except:
						pass
			else:
				if isinstance( val, list ) and len( val )>0:
					try:
						self.value = json.loads( val[0] )
					except:
						pass
				else:
					if val:
						try:
							self.value = json.loads( val )
						except:
							pass
					else:
						self.value = None

		else:
			self.value = None
		if isinstance( self.value, list ):
			self._dbValue = self.value[ : ]
		elif isinstance( self.value, dict ):
			self._dbValue = dict( self.value.items() )
		else:
			self._dbValue = None
		return( True )
	
	def serialize(self, key, entity ):
		if not self.value:
			entity.set( key, None, False )
			if not self.multiple:
				for k in entity.keys():
					if k.startswith("%s." % key):
						del entity[ k ]
		else:
			if self.multiple:
				res = []
				for val in self.value:
					res.append( json.dumps( val ) )
				entity.set( key, res, False )
			else:
				entity.set( key, json.dumps( self.value ), False )
				#Copy attrs of our referenced entity in
				if self.indexed:
					for k, v in self.value.items():
						if (k in self.refKeys or any( [ k.startswith("%s." %x) for x in self.refKeys ] ) ):
							entity[ "%s.%s" % (key,k) ] = v
		return( entity )
	
	def postSavedHandler( self, key, skel, id, dbfields ):
		if not self.value:
			values = []
		elif isinstance( self.value, dict ):
			values = [ dict( (k,v) for k,v in self.value.items() ) ]
		else:
			values = [ dict( (k,v) for k,v in x.items() ) for x in self.value ]
		parentValues = {}
		for parentKey in self.parentKeys:
			if parentKey in dbfields.keys():
				parentValues[ parentKey ] = dbfields[ parentKey ]
		dbVals = db.Query( "viur-relations" ).ancestor( db.Key( id ) ) #skel.kindName+"_"+self.type+"_"+key
		dbVals.filter("viur_src_kind =", skel.kindName )
		dbVals.filter("viur_dest_kind =", self.type )
		dbVals.filter("viur_src_property =", key )
		for dbObj in dbVals.run():
			try:
				if not dbObj[ "dest.id" ] in [ x["id"] for x in values ]: #Relation has been removed
					db.Delete( dbObj.key() )
					continue
			except: #This entry is corrupt
				db.Delete( dbObj.key() )
			else: # Relation: Updated
				data = [ x for x in values if x["id"]== dbObj[ "dest.id" ] ][0]
				if self.multiple and self.indexed: #We dont store more than key and kinds, and these dont change
					for k,v in parentValues.items(): #Write our (updated) values in
						dbObj[ "src."+k ] = v
					dbObj[ "viur_delayed_update_tag" ] = time()
					db.Put( dbObj )
				values.remove( data )
		# Add any new Relation
		for val in values:
			dbObj = db.Entity( "viur-relations" , parent=db.Key( id ) ) #skel.kindName+"_"+self.type+"_"+key
			if not self.multiple or not self.indexed: #Dont store more than key and kinds, as they aren't used anyway
				dbObj[ "dest.id" ] = val["id"]
				dbObj[ "src.id" ] = id
			else:
				for k, v in val.items():
					dbObj[ "dest."+k ] = v
				for k,v in parentValues.items():
					dbObj[ "src."+k ] = v
			dbObj[ "viur_delayed_update_tag" ] = time()
			dbObj[ "viur_src_kind" ] = skel.kindName #The kind of the entry referencing
			#dbObj[ "viur_src_key" ] = str( id ) #The id of the entry referencing
			dbObj[ "viur_src_property" ] = key #The key of the bone referencing
			#dbObj[ "viur_dest_key" ] = val[ "id" ]
			dbObj[ "viur_dest_kind" ] = self.type
			db.Put( dbObj )
		
	def postDeletedHandler( self, skel, key, id ):
		db.Delete( [x for x in db.Query( "viur-relations" ).ancestor( db.Key( id ) ).run( keysOnly=True ) ] ) #skel.kindName+"_"+self.type+"_"+key
	
	def rebuildData(self, *args, **kwargs ):
		pass
	
	def isInvalid( self, id ):
		return( True )
	

	def fromClient( self, name, data ):
		"""
			Reads a value from the client.
			If this value is valid for this bone,
			store this value and return None.
			Otherwise our previous value is
			left unchanged and an error-message
			is returned.
			
			@param name: Our name in the skeleton
			@type name: String
			@param data: *User-supplied* request-data
			@type data: Dict
			@returns: None or String
		"""
		if name in data.keys():
			value = data[ name ]
		else:
			value = None
		self.value = []
		res = []
		if not value:
			return( "Invalid value entered" )
		if self.multiple:
			if not isinstance( value, list ):
				if value:
					if value.find("\n")!=-1:
						for val in value.replace("\r\n","\n").split("\n"):
							valstr = val
							if valstr and self.isInvalid(  valstr  ):
								res.append(  valstr )
					else:
						valstr =  value
						if valstr and self.isInvalid(  valstr ):
							res.append( valstr )
			else:
				for val in value:
					valstr =  val 
					if valstr and self.isInvalid( valstr  ):
						res.append( valstr )
		else:
			valstr = value 
			if valstr and self.isInvalid( valstr ):
				res.append( valstr )
		
		if len( res ) == 0:
			return( "No value entered" )
		for r in res:
			isEntryFromBackup = False #If the referenced entry has been deleted, restore information from 
			try:
				entry = db.Get( db.Key( r ) )
			except: #Invalid key or something like that
				if isinstance(self._dbValue, dict):
					if self._dbValue["id"]==str(r):
						entry = self._dbValue
						isEntryFromBackup = True
				elif  isinstance(self._dbValue, list):
					for dbVal in self._dbValue:
						if dbVal["id"]==str(r):
							entry = dbVal
							isEntryFromBackup = True
				if not isEntryFromBackup:
					if not self.multiple: #We can stop here :/
						return( "Invalid entry selected" )
					else:
						continue
			if not entry or (not isEntryFromBackup and not entry.key().kind()==self.type): #Entry does not exist or has wrong type (is from another modul)
				if entry:
					logging.error("I got an id, which kind doesn't match my type! (Got: %s, my type %s)" % ( entry.key().kind(), self.type ) )
				continue
			if not self.multiple:
				self.value = { k: entry[k] for k in entry.keys() if (k in self.refKeys or any( [ k.startswith("%s." %x) for x in self.refKeys ] ) ) }
				self.value["id"] = r
				return( None )
			else:
				tmp = { k: entry[k] for k in entry.keys() if (k in self.refKeys or any( [ k.startswith("%s." %x) for x in self.refKeys ] ) ) }
				tmp["id"] = r
				self.value.append( tmp )
		if not self.value:
			return( "No value entered" )
		return( None )

	def _rewriteQuery(self, name, skel, dbFilter, rawFilter ):
		"""
			Rewrites a datastore query to operate on "viur-relations" instead of the original kind.
			This is needed to perform relational queries on n:m relations.
		"""
		origFilter = dbFilter.datastoreQuery
		if isinstance( origFilter, db.MultiQuery):
			raise NotImplementedError("Doing a relational Query with multiple=True and \"IN or !=\"-filters is currently unsupported!")
		dbFilter.datastoreQuery = type( dbFilter.datastoreQuery )( "viur-relations" ) #skel.kindName+"_"+self.type+"_"+name
		dbFilter.filter("viur_src_kind =", skel.kindName )
		dbFilter.filter("viur_dest_kind =", self.type )
		dbFilter.filter("viur_src_property", name )
		if dbFilter._origCursor: #Merge the cursor in again (if any)
			dbFilter.cursor( dbFilter._origCursor )
		if origFilter:
			for k,v in origFilter.items(): #Merge old filters in
				#Ensure that all non-relational-filters are in parentKeys
				if k=="__key__":
					# We must process the key-property separately as its meaning changes as we change the datastore kind were querying
					if isinstance( v, list ) or isinstance(v, tuple):
						logging.warning( "Invalid filtering! Doing an relational Query on %s with multiple id= filters is unsupported!" % (name) )
						raise RuntimeError()
					if not isinstance(v, db.Key ):
						v = db.Key( v )
					dbFilter.ancestor( v )
					continue
				if not (k if not " " in k else k.split(" ")[0]) in self.parentKeys:
					logging.warning( "Invalid filtering! %s is not in parentKeys of RelationalBone %s!" % (k,name) )
					raise RuntimeError()
				dbFilter.filter( "src.%s" % k, v )
			orderList = []
			for k,d in dbFilter.getOrders(): #Merge old sort orders in
				if not k in self.parentKeys:
					logging.warning( "Invalid filtering! %s is not in parentKeys of RelationalBone %s!" % (k,name) )
					raise RuntimeError()
				orderList.append( ("src.%s" % k, d) )
			if orderList:
				dbFilter.order( *orderList )
		return( name, skel, dbFilter, rawFilter )

	def buildDBFilter( self, name, skel, dbFilter, rawFilter ):
		origFilter = dbFilter.datastoreQuery
		try:
			origOrders = dbFilter.getOrders()
		except:
			origOrders = None
		if origFilter is None:  #This query is unsatisfiable
			return( dbFilter )
		myKeys = [ x for x in rawFilter.keys() if x.startswith( "%s." % name ) ]
		if len( myKeys ) > 0 and not self.indexed:
			logging.warning( "Invalid searchfilter! %s is not indexed!" % name )
			raise RuntimeError()
		if len( myKeys ) > 0: #We filter by some properties
			if self.multiple: #We have a n:m relation, so we
				# create a new Filter based on our SubType and copy the parameters
<<<<<<< HEAD
				if dbFilter.getKind()!="viur-relations":
					name, skel, dbFilter, rawFilter = self._rewriteQuery( name, skel, dbFilter, rawFilter )
=======
				if isinstance( origFilter, db.MultiQuery):
					raise NotImplementedError("Doing a relational Query with multiple=True and \"IN or !=\"-filters is currently unsupported!")
				dbFilter.datastoreQuery = type( dbFilter.datastoreQuery )( "viur-relations" ) #skel.kindName+"_"+self.type+"_"+name
				dbFilter.filter("viur_src_kind =", skel.kindName )
				dbFilter.filter("viur_dest_kind =", self.type )
				dbFilter.filter("viur_src_property", name )
				if dbFilter._origCursor: #Merge the cursor in again (if any)
					dbFilter.cursor( dbFilter._origCursor )
				if origFilter:
					for k,v in origFilter.items():
						#Ensure that all non-relational-filters are in parentKeys
						if k=="__key__":
							# We must process the key-property separately as its meaning changes as we change the datastore kind were querying
							if isinstance( v, list ) or isinstance(v, tuple):
								logging.warning( "Invalid filtering! Doing an relational Query on %s with multiple id= filters is unsupported!" % (name) )
								raise RuntimeError()
							if not isinstance(v, db.Key ):
								v = db.Key( v )
							dbFilter.ancestor( v )
							continue
						if not (k if not " " in k else k.split(" ")[0]) in self.parentKeys:
							logging.warning( "Invalid filtering! %s is not in parentKeys of RelationalBone %s!" % (k,name) )
							raise RuntimeError()
						dbFilter.filter( "src.%s" % k, v )
				if origOrders:
					dbFilter.order([("src.%s" % x,y) for x,y in origOrders][0])
>>>>>>> e06d9e60
			# Merge the relational filters in
			for key in myKeys:
				value = rawFilter[ key ]
				tmpdata = key.split("$")
				key = tmpdata[0].split(".")[1]
				#Ensure that the relational-filter is in refKeys
				if not key in self.refKeys:
					logging.warning( "Invalid filtering! %s is not in refKeys of RelationalBone %s!" % (key,name) )
					raise RuntimeError()
				if len( tmpdata ) > 1:
					if tmpdata[1]=="lt":
						if self.multiple:
							dbFilter.filter( "dest.%s <" % key, value )
						else:
							dbFilter.filter( "%s.%s <" % (name, key), value )
					elif tmpdata[1]=="gt":
						if self.multiple:
							dbFilter.filter( "dest.%s >" % key, value )
						else:
							dbFilter.filter( "%s.%s >" % (name, key), value )
					else:
						if self.multiple:
							dbFilter.filter( "dest.%s =", key, value )
						else:
							dbFilter.filter( "%s.%s =" % (name, key), value )
				else:
					if self.multiple:
						dbFilter.filter( "dest.%s =" % key, value )
					else:
						dbFilter.filter( "%s.%s =" % (name, key), value )
			dbFilter.setFilterHook( lambda s, filter, value: self.filterHook( name, s, filter, value))
			dbFilter.setOrderHook( lambda s, orderings: self.orderHook( name, s, orderings) )
		elif name in rawFilter.keys() and rawFilter[ name ].lower()=="none":
			dbFilter = dbFilter.filter( "%s =" % name, None )
		return( dbFilter )

	def buildDBSort( self, name, skel, dbFilter, rawFilter ):
		origFilter = dbFilter.datastoreQuery
		if origFilter is None or not "orderby" in rawFilter.keys(): #This query is unsatisfiable or not sorted
			return( dbFilter )
		if "orderby" in list(rawFilter.keys()) and rawFilter["orderby"].startswith( "%s." % name ):
			if self.multiple:
				if not dbFilter.getKind()=="viur-relations": #This query has not been rewritten (yet)
					name, skel, dbFilter, rawFilter = self._rewriteQuery( name, skel, dbFilter, rawFilter )
				key = rawFilter["orderby"]
				param = key.split(".")[1]
				if not param in self.refKeys:
					logging.warning( "Invalid ordering! %s is not in refKeys of RelationalBone %s!" % (param,name) )
					raise RuntimeError()
				if "orderdir" in rawFilter.keys()  and rawFilter["orderdir"]=="1":
					order = ( "dest."+param, db.DESCENDING )
				else:
					order = ( "dest."+param, db.ASCENDING )
				dbFilter = dbFilter.order( order )
				dbFilter.setFilterHook( lambda s, filter, value: self.filterHook( name, s, filter, value))
				dbFilter.setOrderHook( lambda s, orderings: self.orderHook( name, s, orderings))
			else: #Not multiple
				key = rawFilter["orderby"]
				param = key.split(".")[1]
				if not param in self.refKeys:
					logging.warning( "Invalid ordering! %s is not in refKeys of RelationalBone %s!" % (param,name) )
					raise RuntimeError()
				if "orderdir" in rawFilter.keys()  and rawFilter["orderdir"]=="1":
					order = ( "%s.%s" % (name,param), db.DESCENDING )
				else:
					order = ( "%s.%s"% (name,param), db.ASCENDING )
				dbFilter = dbFilter.order( order )
		else: #Ensure that the non-relational order is valid
			if self.multiple \
			  and dbFilter.origKind != dbFilter.getKind()\
			  and dbFilter.getKind() == "viur-relations":
				key = rawFilter["orderby"]
				if "orderby" in rawFilter.keys():
					order = rawFilter["orderby"]
					if not "." in order and not order in self.parentKeys:
						logging.warning( "Invalid ordering! %s is not in parentKeys of RelationalBone %s!" % (order,name) )
						raise RuntimeError()
				if "orderdir" in rawFilter.keys()  and rawFilter["orderdir"]=="1":
					order = ( "src."+key, db.DESCENDING )
				else:
					order = ( "src."+key, db.ASCENDING )
				dbFilter = dbFilter.order( order )
				dbFilter.setFilterHook( lambda s, filter, value: self.filterHook( name, s, filter, value))
				dbFilter.setOrderHook( lambda s, orderings: self.orderHook( name, s, orderings))
		return( dbFilter )

	def getSearchDocumentFields(self, name):
		if not self.value:
			return( [] )
		if self.multiple:
			data = self.value
		else:
			data = [ self.value ]
		res = []
		for rel in data:
			for k, v in rel.items():
				res.append( search.TextField( name="%s%s" % (name, k), value=unicode( v ) ) )
		return( res )

	def filterHook(self, name, query, param, value ):
		"""
			Hook installed by buildDbFilter.
			This rewrites all filters added to the query after buildDbFilter has been run to match the
			layout of our viur-relations index.
			Also performs sanity checks wherever this query is possible at all.
		"""
		if param.startswith("src.") or param.startswith("dest.") or param.startswith("viur_"):
			#This filter is already valid in our relation
			return( param, value )
		if param.startswith( "%s." % name):
			#We add a constrain filtering by properties of the referenced entity
			refKey = param.replace( "%s." % name, "" )
			if " " in refKey: #Strip >, < or = params
				refKey = refKey[ :refKey.find(" ")]
			if not refKey in self.refKeys:
				logging.warning( "Invalid filtering! %s is not in refKeys of RelationalBone %s!" % (refKey,name) )
				raise RuntimeError()
			if self.multiple:
				return( param.replace( "%s." % name, "dest."), value )
			else:
				return( param, value )
		else:
			#We filter by a property of this entity
			if not self.multiple:
				#Not relational, not multiple - nothing to do here
				return( param, value )
			#Prepend "src."
			srcKey = param
			if " " in srcKey:
				srcKey = srcKey[ : srcKey.find(" ")] #Cut <, >, and =
			if srcKey == "__key__": #Rewrite id= filter as its meaning has changed
				if isinstance( value, list ) or isinstance( value, tuple ):
					logging.warning( "Invalid filtering! Doing an relational Query on %s with multiple id= filters is unsupported!" % (name) )
					raise RuntimeError()
				if not isinstance( value, db.Key ):
					value = db.Key( value )
				query.ancestor( value )
				return( None )
			if not srcKey in self.parentKeys:
				logging.warning( "Invalid filtering! %s is not in parentKeys of RelationalBone %s!" % (srcKey,name) )
				raise RuntimeError()
			return( "src.%s" % param, value )

	def orderHook(self, name, query, orderings ):
		"""
			Hook installed by buildDbFilter.
			This rewrites all orderings added to the query after buildDbFilter has been run to match the
			layout of our viur-relations index.
			Also performs sanity checks wherever this query is possible at all.
		"""
		res = []
		if not isinstance( orderings, list) and not isinstance( orderings, tuple):
			orderings = [ orderings ]
		for order in orderings:
			if isinstance( order, tuple):
				orderKey = order[0]
			else:
				orderKey = order
			if orderKey.startswith("dest.") or orderKey.startswith("src."):
				#This is already valid for our relational index
				res.append( order )
				continue
			if orderKey.startswith("%s." % name ):
				k = orderKey.replace( "%s." % name, "" )
				if not k in self.refKeys:
					logging.warning( "Invalid ordering! %s is not in refKeys of RelationalBone %s!" % (k,name) )
					raise RuntimeError()
				if not self.multiple:
					res.append( order )
				else:
					if isinstance( order, tuple ):
						res.append( ("dest.%s" % k, order[1] ) )
					else:
						res.append( "dest.%s" % k )
			else:
				if not self.multiple:
					# Nothing to do here
					res.append( order )
					continue
				else:
					if not orderKey in self.parentKeys:
						logging.warning( "Invalid ordering! %s is not in parentKeys of RelationalBone %s!" % (orderKey,name) )
						raise RuntimeError()
					if isinstance( order, tuple ):
						res.append( ("src.%s" % orderKey, order[1] ) )
					else:
						res.append( "src.%s" % orderKey )
		return( res )

	def toBackup(self):
		"""
			Serializes this bone into something json-serializable for backup purposes.
			Must contain every information needed to recreate the exact value of this bone.

			We just dump the list of referenced ids here, the other informations
			(ie name of the referenced entity) are  recreated later in the restore process
		"""
		if self.value is None:
			return( None )
		elif isinstance(self.value, dict):
			return( self.value["id"])
		elif isinstance(self.value, list):
			return( [x["id"] for x in self.value])
		raise ValueError("Unhandled type of my value: %s" % str(type(self.value)))

	def fromBackup(self,value):
		"""
			Inverse of toBackup. Receives the information dumped by toBackup() as argument and must
			revert this bone into the state it was when toBackup() was called.

			We load just the referenced ids here; all other informations (ie name of the referenced entity)
			must be recreated by calling the updateSearchIndex task after the import finished.
		"""
		if value is None:
			self.value = None
			return
		elif isinstance( value, str ):
			self.value = {"id": value}
			return
		elif isinstance( value, list ):
			self.value = [ {"id": v} for v in value]
			return
		raise ValueError("Cannot read type %s into a relationalBone!" % str(type(value)))

	def refresh(self, boneName, skel ):
		"""
			Refresh all values we might have cached from other entities.
		"""
		logging.warning("Refreshing Relationalbone %s of %s" % (boneName, skel.kindName))
		if not self.value:
			return
		if isinstance( self.value, dict ) and "id" in self.value.keys():
			self.fromClient( boneName, {boneName: self.value["id"]} )
		elif isinstance( self.value, list ):
			tmpList = []
			for data in self.value:
				if isinstance(data,dict) and "id" in data.keys():
					tmpList.append( data["id"] )
			self.fromClient( boneName, {boneName: tmpList} )<|MERGE_RESOLUTION|>--- conflicted
+++ resolved
@@ -332,37 +332,8 @@
 		if len( myKeys ) > 0: #We filter by some properties
 			if self.multiple: #We have a n:m relation, so we
 				# create a new Filter based on our SubType and copy the parameters
-<<<<<<< HEAD
 				if dbFilter.getKind()!="viur-relations":
 					name, skel, dbFilter, rawFilter = self._rewriteQuery( name, skel, dbFilter, rawFilter )
-=======
-				if isinstance( origFilter, db.MultiQuery):
-					raise NotImplementedError("Doing a relational Query with multiple=True and \"IN or !=\"-filters is currently unsupported!")
-				dbFilter.datastoreQuery = type( dbFilter.datastoreQuery )( "viur-relations" ) #skel.kindName+"_"+self.type+"_"+name
-				dbFilter.filter("viur_src_kind =", skel.kindName )
-				dbFilter.filter("viur_dest_kind =", self.type )
-				dbFilter.filter("viur_src_property", name )
-				if dbFilter._origCursor: #Merge the cursor in again (if any)
-					dbFilter.cursor( dbFilter._origCursor )
-				if origFilter:
-					for k,v in origFilter.items():
-						#Ensure that all non-relational-filters are in parentKeys
-						if k=="__key__":
-							# We must process the key-property separately as its meaning changes as we change the datastore kind were querying
-							if isinstance( v, list ) or isinstance(v, tuple):
-								logging.warning( "Invalid filtering! Doing an relational Query on %s with multiple id= filters is unsupported!" % (name) )
-								raise RuntimeError()
-							if not isinstance(v, db.Key ):
-								v = db.Key( v )
-							dbFilter.ancestor( v )
-							continue
-						if not (k if not " " in k else k.split(" ")[0]) in self.parentKeys:
-							logging.warning( "Invalid filtering! %s is not in parentKeys of RelationalBone %s!" % (k,name) )
-							raise RuntimeError()
-						dbFilter.filter( "src.%s" % k, v )
-				if origOrders:
-					dbFilter.order([("src.%s" % x,y) for x,y in origOrders][0])
->>>>>>> e06d9e60
 			# Merge the relational filters in
 			for key in myKeys:
 				value = rawFilter[ key ]
