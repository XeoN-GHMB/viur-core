# -*- coding: utf-8 -*-
import threading
<<<<<<< HEAD
import sys, traceback, os, inspect, typing
=======
import sys, traceback, os, inspect, unicodedata
>>>>>>> f09bf190
from viur.core.config import conf
from urllib import parse
from string import Template
from io import StringIO
import webob
from viur.core import errors
from urllib.parse import urljoin, urlparse, unquote
from viur.core.logging import requestLogger, client as loggingClient, requestLoggingRessource
from viur.core import utils, db
from viur.core.utils import currentSession, currentLanguage
import logging
from time import time


class BrowseHandler():  # webapp.RequestHandler
	"""
		This class accepts the requests, collect its parameters and routes the request
		to its destination function.

		:warning: Don't instantiate! Don't subclass! DON'T TOUCH! ;)
	"""

	# COPY START

	def redirect(self, uri, permanent=False, abort=False, code=None, body=None,
				 request=None, response=None):
		"""Issues an HTTP redirect to the given relative URI.

		This won't stop code execution unless **abort** is True. A common
		practice is to return when calling this method::

			return redirect('/some-path')

		:param uri:
			A relative or absolute URI (e.g., ``'../flowers.html'``).
		:param permanent:
			If True, uses a 301 redirect instead of a 302 redirect.
		:param abort:
			If True, raises an exception to perform the redirect.
		:param code:
			The redirect status code. Supported codes are 301, 302, 303, 305,
			and 307.  300 is not supported because it's not a real redirect
			and 304 because it's the answer for a request with defined
			``If-Modified-Since`` headers.
		:param body:
			Response body, if any.
		:param request:
			Optional request object. If not set, uses :func:`get_request`.
		:param response:
			Optional response object. If not set, a new response is created.
		:returns:
			A :class:`Response` instance.
		"""
		request = self.request
		response = self.response
		if uri.startswith(('.', '/')):
			uri = str(urljoin(request.url, uri))

		if code is None:
			if permanent:
				code = 301
			else:
				code = 302

		assert code in (301, 302, 303, 305, 307), \
			'Invalid redirect status code.'

		if abort:
			headers = response.headers.copy() if response is not None else []
			headers['Location'] = uri
			_abort(code, headers=headers)

		response.headers['Location'] = uri
		response.status = code
		if body is not None:
			response.write(body)

		return response

	# COPY END

	def __init__(self, request: webob.Request, response: webob.Response):
		super()
		self.startTime = time()
		self.request = request
		self.response = response
		self.maxLogLevel = logging.DEBUG
		self._traceID = request.headers.get('X-Cloud-Trace-Context') or utils.generateRandomString()
		db.currentDbAccessLog.set(set())

	def selectLanguage(self, path: str):
		"""
			Tries to select the best language for the current request.
		"""
		sessionReference = currentSession.get()
		if not conf["viur.availableLanguages"]:
			# This project doesn't use the multi-language feature, nothing to do here
			return path
		if conf["viur.languageMethod"] == "session":
			# We store the language inside the session, try to load it from there
			if "lang" not in sessionReference:
				if "X-Appengine-Country" in self.request.headers:
					lng = self.request.headers["X-Appengine-Country"].lower()
					if lng in conf["viur.availableLanguages"] + list(conf["viur.languageAliasMap"].keys()):
						sessionReference["lang"] = lng
						currentLanguage.set(lng)
					else:
						sessionReference["lang"] = conf["viur.defaultLanguage"]
			else:
				currentLanguage.set(sessionReference["lang"])
		elif conf["viur.languageMethod"] == "domain":
			host = self.request.host_url.lower()
			host = host[host.find("://") + 3:].strip(" /")  # strip http(s)://
			if host.startswith("www."):
				host = host[4:]
			if host in conf["viur.domainLanguageMapping"]:
				currentLanguage.set(conf["viur.domainLanguageMapping"][host])
			else:  # We have no language configured for this domain, try to read it from session
				if "lang" in sessionReference:
					currentLanguage.set(sessionReference["lang"])
		elif conf["viur.languageMethod"] == "url":
			tmppath = urlparse(path).path
			tmppath = [unquote(x) for x in tmppath.lower().strip("/").split("/")]
			if len(tmppath) > 0 and tmppath[0] in conf["viur.availableLanguages"] + list(
				conf["viur.languageAliasMap"].keys()):
				currentLanguage.set(tmppath[0])
				return (path[len(tmppath[0]) + 1:])  # Return the path stripped by its language segment
			else:  # This URL doesnt contain an language prefix, try to read it from session
				if "lang" in sessionReference:
					currentLanguage.set(sessionReference["lang"])
				elif "X-Appengine-Country" in self.request.headers.keys():
					lng = self.request.headers["X-Appengine-Country"].lower()
					if lng in conf["viur.availableLanguages"] or lng in conf["viur.languageAliasMap"]:
						currentLanguage.set(lng)
		return path

	def processRequest(self):
		"""
			Bring up the enviroment for this request, start processing and handle errors
		"""
		# Check if it's a HTTP-Method we support
		reqestMethod = self.request.method.lower()
		if reqestMethod not in ["get", "post", "head"]:
			logging.error("Not supported")
			return
		self.isPostRequest = reqestMethod == "post"

		# Configure some basic parameters for this request
		self.internalRequest = False
		self.isDevServer = os.environ['GAE_ENV'] == "localdev"  # Were running on development Server
		self.isSSLConnection = self.request.host_url.lower().startswith("https://")  # We have an encrypted channel
		currentLanguage.set(conf["viur.defaultLanguage"])
		self.disableCache = False  # Shall this request bypass the caches?
		self.args = []
		self.kwargs = {}
		path = self.request.path
		if self.isDevServer:
			# We'll have to emulate the task-queue locally as far as possible until supported by dev_appserver again
			self.pendingTasks = []

		# Add CSP headers early (if any)
		if conf["viur.security.contentSecurityPolicy"] and conf["viur.security.contentSecurityPolicy"]["_headerCache"]:
			for k, v in conf["viur.security.contentSecurityPolicy"]["_headerCache"].items():
				self.response.headers[k] = v
		if self.isSSLConnection:  # Check for HTST and PKP headers only if we have a secure channel.
			if conf["viur.security.strictTransportSecurity"]:
				self.response.headers["Strict-Transport-Security"] = conf["viur.security.strictTransportSecurity"]
			if conf["viur.security.publicKeyPins"]:
				self.response.headers["Public-Key-Pins"] = conf["viur.security.publicKeyPins"]

		# Check for X-Security-Headers we shall emit
		if conf["viur.security.xContentTypeOptions"]:
			self.response.headers["X-Content-Type-Options"] = "nosniff"
		if conf["viur.security.xXssProtection"] is not None:
			if conf["viur.security.xXssProtection"]:
				self.response.headers["X-XSS-Protection"] = "1; mode=block"
			elif conf["viur.security.xXssProtection"] is False:
				self.response.headers["X-XSS-Protection"] = "0"
		if conf["viur.security.xFrameOptions"] is not None and isinstance(conf["viur.security.xFrameOptions"], tuple):
			mode, uri = conf["viur.security.xFrameOptions"]
			if mode in ["deny", "sameorigin"]:
				self.response.headers["X-Frame-Options"] = mode
			elif mode == "allow-from":
				self.response.headers["X-Frame-Options"] = "allow-from %s" % uri
		if conf["viur.security.xPermittedCrossDomainPolicies"] is not None:
			self.response.headers["X-Permitted-Cross-Domain-Policies"] = conf[
				"viur.security.xPermittedCrossDomainPolicies"]

		# Ensure that TLS is used if required
		if conf["viur.forceSSL"] and not self.isSSLConnection and not self.isDevServer:
			isWhitelisted = False
			reqPath = self.request.path
			for testUrl in conf["viur.noSSLCheckUrls"]:
				if testUrl.endswith("*"):
					if reqPath.startswith(testUrl[:-1]):
						isWhitelisted = True
						break
				else:
					if testUrl == reqPath:
						isWhitelisted = True
						break
			if not isWhitelisted:  # Some URLs need to be whitelisted (as f.e. the Tasks-Queue doesn't call using https)
				# Redirect the user to the startpage (using ssl this time)
				host = self.request.host_url.lower()
				host = host[host.find("://") + 3:].strip(" /")  # strip http(s)://
				self.redirect("https://%s/" % host)
				return
		if path.startswith("/_ah/warmup"):
			self.response.write("okay")
			return
		try:
			currentSession.get().load(self)  # self.request.cookies )
			path = self.selectLanguage(path)[1:]
			if conf["viur.requestPreprocessor"]:
				path = conf["viur.requestPreprocessor"](path)
			self.findAndCall(path)
		except errors.Redirect as e:
			if conf["viur.debug.traceExceptions"]:
				raise
			try:
				self.redirect(e.url, code=e.status)
			except Exception as e:
				logging.exception(e)
				raise
		except errors.HTTPException as e:
			if conf["viur.debug.traceExceptions"]:
				raise
			self.response.body = b""
			self.response.status = '%d %s' % (e.status, e.descr)
			res = None
			if conf["viur.errorHandler"]:
				try:
					res = conf["viur.errorHandler"](e)
				except Exception as newE:
					logging.error("viur.errorHandler failed!")
					logging.exception(newE)
					res = None
			if not res:
				tpl = Template(open(conf["viur.errorTemplate"], "r").read())
				res = tpl.safe_substitute({"error_code": e.status, "error_name": e.name, "error_descr": e.descr})
			self.response.write(res.encode("UTF-8"))
		except Exception as e:  # Something got really wrong
			logging.error("Viur caught an unhandled exception!")
			logging.exception(e)
			self.response.body = b""
			self.response.status = 500
			res = None
			if conf["viur.errorHandler"]:
				try:
					res = conf["viur.errorHandler"](e)
				except Exception as newE:
					logging.error("viur.errorHandler failed!")
					logging.exception(newE)
					res = None
			if not res:
				tpl = Template(open(conf["viur.errorTemplate"], "r").read())
				descr = "The server encountered an unexpected error and is unable to process your request."
				if self.isDevServer:  # Were running on development Server
					strIO = StringIO()
					traceback.print_exc(file=strIO)
					descr = strIO.getvalue()
					descr = descr.replace("<", "&lt;").replace(">", "&gt;").replace(" ", "&nbsp;").replace("\n",
																										   "<br />")
				res = tpl.safe_substitute(
					{"error_code": "500", "error_name": "Internal Server Error", "error_descr": descr})
			self.response.write(res.encode("UTF-8"))
		finally:
			self.saveSession()
			SEVERITY = "DEBUG"
			if self.maxLogLevel >= 50:
				SEVERITY = "CRITICAL"
			elif self.maxLogLevel >= 40:
				SEVERITY = "ERROR"
			elif self.maxLogLevel >= 30:
				SEVERITY = "WARNING"
			elif self.maxLogLevel >= 20:
				SEVERITY = "INFO"

			TRACE = "projects/{}/traces/{}".format(loggingClient.project, self._traceID)

			REQUEST = {
				'requestMethod': self.request.method,
				'requestUrl': self.request.url,
				'status': self.response.status_code,
				'userAgent': self.request.headers.get('USER-AGENT'),
				'responseSize': self.response.content_length,
				'latency': "%0.3fs" % (time() - self.startTime),
				'remoteIp': self.request.environ.get("HTTP_X_APPENGINE_USER_IP")
			}
			requestLogger.log_text("", client=loggingClient, severity=SEVERITY, http_request=REQUEST, trace=TRACE,
								   resource=requestLoggingRessource)
		if self.isDevServer:
			while self.pendingTasks:
				task = self.pendingTasks.pop()
				logging.info("Running task directly after request: %s" % str(task))
				task()

	def processTypeHint(self, typeHint: typing.ClassVar, inValue: typing.Union[str, typing.List[str]],
						parsingOnly: bool) -> tuple[typing.Union[str, typing.List[str]], typing.Any]:
		"""
			Helper function to enforce/convert the incoming :param: inValue to the type defined in :param: typeHint.
			Returns a string 2-tuple of the new value we'll store in self.kwargs as well as the parsed value that's
			passed to the caller. The first value is always the unmodified string, the unmodified list of strings or
			(in case typeHint is List[T] and the provided inValue is a simple string) a List containing only inValue.
			The second returned value is inValue converted to whatever type is suggested by typeHint.

			.. Warning: ViUR traditionally supports two ways to supply data to exposed functions: As *args (via
				Path components in the URL) and **kwargs (using POST or appending ?name=value parameters to the URL).
				When using a typeHint List[T], that parameter can only be submitted as a keyword argument. Trying to
				fill that parameter using a *args parameter will raise TypeError.

			.. Example: Giving the following function, it's possible to fill *a* either by /test/aaa or by /test?a=aaa
				>>> @exposed
				>>> def test(a: str)
				In case of
				>>> @exposed
				>>> def test(a: List[str])
				only /test?a=aaa is valid. Invocations like /test/aaa will be rejected

			:param typeHint: Type to which inValue should be converted to
			:param inValue: The value that should be converted to the given type
			:param parsingOnly: If true, the parameter is a keyword argument which we can convert to List
			:return: 2-tuple of the original string-value and the converted value
		"""
		typeOrigin = typing.get_origin(typeHint)
		if typeOrigin is typing.Union:
			typeArgs = typing.get_args(typeHint)
			if len(typeArgs) == 2 and isinstance(None, typeArgs[1]): # is None:
				# This is typing.Optional
				return self.processTypeHint(typeArgs[0], inValue, parsingOnly)
		elif typeOrigin is list:
			if parsingOnly:
				raise TypeError("Cannot convert *args argument to list")
			typeArgs = typing.get_args(typeHint)
			if len(typeArgs) != 1:
				raise TypeError("Invalid List subtype")
			typeArgs = typeArgs[0]
			if not isinstance(inValue, list):
				inValue = [inValue]  # Force to List
			strRes = []
			parsedRes = []
			for elem in inValue:
				a, b = self.processTypeHint(typeArgs, elem, parsingOnly)
				strRes.append(a)
				parsedRes.append(b)
			if len(strRes) == 1:
				strRes = strRes[0]
			return strRes, parsedRes
		elif typeHint is str:
			if not isinstance(inValue, str):
				raise TypeError("Input argument to str typehint is not a string (probably a list)")
			return inValue, inValue
		elif typeHint is int:
			if not isinstance(inValue, str):
				raise TypeError("Input argument to int typehint is not a string (probably a list)")
			if not inValue.replace("-", "", 1).isdigit():
				raise TypeError("Failed to parse an integer typehint")
			i = int(inValue)
			return str(i), i
		elif typeHint is float:
			if not isinstance(inValue, str):
				raise TypeError("Input argument to float typehint is not a string (probably a list)")
			if not inValue.replace("-", "", 1).replace(",", ".", 1).replace(".","", 1).isdigit():
				raise TypeError("Failed to parse an float typehint")
			f = float(inValue)
			if f != f:
				raise TypeError("Parsed float is a NaN-Value")
			return str(f), f
		elif typeHint is bool:
			if not isinstance(inValue, str):
				raise TypeError("Input argument to boolean typehint is not a string (probably a list)")
			if inValue in [str(True), u"1", u"yes"] :
				return "True", True
			else:
				return "False", False
		raise ValueError("TypeHint %s not supported" % typeHint)

	def findAndCall(self, path, *args, **kwargs):  # Do the actual work: process the request
		# Prevent Hash-collision attacks
		kwargs = {}
		stopCount = conf["viur.maxPostParamsCount"]
		try:
			for key, value in self.request.params.iteritems():
				key = unicodedata.normalize("NFC", key)
				value = unicodedata.normalize("NFC", value)
				if key.startswith("_"):  # Ignore keys starting with _ (like VI's _unused_time_stamp)
					continue
				if key in kwargs:
					if isinstance(kwargs[key], list):
						kwargs[key].append(value)
					else:  # Convert that key to a list
						kwargs[key] = [kwargs[key], value]
				else:
<<<<<<< HEAD
					kwargs[key] = [kwargs[key], value]
			else:
				kwargs[key] = value
			stopCount -= 1
			if not stopCount:  # We reached zero; maximum PostParamsCount exceeded
				raise errors.NotAcceptable()
		# self and return are reserved keywords (return will be used in __annotations__)
		if "self" in kwargs or "return" in kwargs:
=======
					kwargs[key] = value
				stopCount -= 1
				if not stopCount:  # We reached zero; maximum PostParamsCount exceeded
					raise errors.NotAcceptable()
		except UnicodeError:
			# We received invalid unicode data (usually happens when someone tries to exploit unicode normalisation bugs)
			raise errors.ReadFromClientError()
		if "self" in kwargs:  # self is reserved for bound methods
>>>>>>> f09bf190
			raise errors.BadRequest()
		# Parse the URL
		path = parse.urlparse(path).path
		self.pathlist = [unicodedata.normalize("NFC", parse.unquote(x)) for x in path.strip("/").split("/")]
		caller = conf["viur.mainResolver"]
		idx = 0  # Count how may items from *args we'd have consumed (so the rest can go into *args of the called func
		for currpath in self.pathlist:
			if "canAccess" in caller and not caller["canAccess"]():
				# We have a canAccess function guarding that object,
				# and it returns False...
				raise (errors.Unauthorized())
			idx += 1
			currpath = currpath.replace("-", "_").replace(".", "_")
			if currpath in caller:
				caller = caller[currpath]
				if (("exposed" in dir(caller) and caller.exposed) or ("internalExposed" in dir(
					caller) and caller.internalExposed and self.internalRequest)) and hasattr(caller, '__call__'):
					args = self.pathlist[idx:] + [x for x in args]  # Prepend the rest of Path to args
					break
			elif "index" in caller:
				caller = caller["index"]
				if (("exposed" in dir(caller) and caller.exposed) or ("internalExposed" in dir(
					caller) and caller.internalExposed and self.internalRequest)) and hasattr(caller, '__call__'):
					args = self.pathlist[idx - 1:] + [x for x in args]
					break
				else:
					raise (errors.NotFound("The path %s could not be found" % "/".join(
						[("".join([y for y in x if y.lower() in "0123456789abcdefghijklmnopqrstuvwxyz"])) for x in
						 self.pathlist[: idx]])))
			else:
				raise (errors.NotFound("The path %s could not be found" % "/".join(
					[("".join([y for y in x if y.lower() in "0123456789abcdefghijklmnopqrstuvwxyz"])) for x in
					 self.pathlist[: idx]])))
		if (not callable(caller) or ((not "exposed" in dir(caller) or not caller.exposed)) and (
			not "internalExposed" in dir(caller) or not caller.internalExposed or not self.internalRequest)):
			if "index" in caller \
				and (callable(caller["index"]) \
					 and ("exposed" in dir(caller["index"]) and caller["index"].exposed) \
					 or ("internalExposed" in dir(
					caller["index"]) and caller["index"].internalExposed and self.internalRequest)):
				caller = caller["index"]
			else:
				raise (errors.MethodNotAllowed())
		# Check for forceSSL flag
		if not self.internalRequest \
			and "forceSSL" in dir(caller) \
			and caller.forceSSL \
			and not self.request.host_url.lower().startswith("https://") \
			and not self.isDevServer:
			raise (errors.PreconditionFailed("You must use SSL to access this ressource!"))
		# Check for forcePost flag
		if "forcePost" in dir(caller) and caller.forcePost and not self.isPostRequest:
			raise (errors.MethodNotAllowed("You must use POST to access this ressource!"))
		self.args = args
		self.kwargs = kwargs
		# Check if this request should bypass the caches
		if self.request.headers.get("X-Viur-Disable-Cache"):
			from viur.core import utils
			# No cache requested, check if the current user is allowed to do so
			user = utils.getCurrentUser()
			if user and "root" in user["access"]:
				logging.debug("Caching disabled by X-Viur-Disable-Cache header")
				self.disableCache = True
		try:
			annotations = typing.get_type_hints(caller)
			if annotations and not self.internalRequest:
				newKwargs = {}  # The dict of new **kwargs we'll pass to the caller
				newArgs = []  # List of new *args we'll pass to the caller
				argsOrder = list(caller.__code__.co_varnames)[1: caller.__code__.co_argcount]
				# Map args in
				for idx in range(0, min(len(self.args), len(argsOrder))):
					paramKey = argsOrder[idx]
					if paramKey in annotations:  # We have to enforce a type-annotation for this *args parameter
						_, newTypeValue = self.processTypeHint(annotations[paramKey], self.args[idx], True)
						newArgs.append(newTypeValue)
					else:
						newArgs.append(self.args[idx])
				newArgs.extend(self.args[min(len(self.args), len(argsOrder)):])
				# Last, we map the kwargs in
				for k, v in kwargs.items():
					if k in annotations:
						newStrValue, newTypeValue = self.processTypeHint(annotations[k], v, False)
						self.kwargs[k] = newStrValue
						newKwargs[k] = newTypeValue
					else:
						newKwargs[k] = v
			else:
				newArgs = self.args
				newKwargs = self.kwargs
			if (conf["viur.debug.traceExternalCallRouting"] and not self.internalRequest) or conf[
				"viur.debug.traceInternalCallRouting"]:
				logging.debug("Calling %s with args=%s and kwargs=%s" % (str(caller), str(newArgs), str(newKwargs)))
			res = caller(*newArgs, **newKwargs)
			res = str(res).encode("UTF-8") if not isinstance(res, bytes) else res
			self.response.write(res)
		except TypeError as e:
			if self.internalRequest:  # We provide that "service" only for requests originating from outside
				raise
			raise errors.NotAcceptable()

	def saveSession(self):
		currentSession.get().save(self)

<|MERGE_RESOLUTION|>--- conflicted
+++ resolved
@@ -1,10 +1,4 @@
-# -*- coding: utf-8 -*-
-import threading
-<<<<<<< HEAD
-import sys, traceback, os, inspect, typing
-=======
-import sys, traceback, os, inspect, unicodedata
->>>>>>> f09bf190
+import traceback, os, unicodedata, typing
 from viur.core.config import conf
 from urllib import parse
 from string import Template
@@ -398,16 +392,6 @@
 					else:  # Convert that key to a list
 						kwargs[key] = [kwargs[key], value]
 				else:
-<<<<<<< HEAD
-					kwargs[key] = [kwargs[key], value]
-			else:
-				kwargs[key] = value
-			stopCount -= 1
-			if not stopCount:  # We reached zero; maximum PostParamsCount exceeded
-				raise errors.NotAcceptable()
-		# self and return are reserved keywords (return will be used in __annotations__)
-		if "self" in kwargs or "return" in kwargs:
-=======
 					kwargs[key] = value
 				stopCount -= 1
 				if not stopCount:  # We reached zero; maximum PostParamsCount exceeded
@@ -415,8 +399,7 @@
 		except UnicodeError:
 			# We received invalid unicode data (usually happens when someone tries to exploit unicode normalisation bugs)
 			raise errors.ReadFromClientError()
-		if "self" in kwargs:  # self is reserved for bound methods
->>>>>>> f09bf190
+		if "self" in kwargs or "return" in kwargs:  # self or return is reserved for bound methods
 			raise errors.BadRequest()
 		# Parse the URL
 		path = parse.urlparse(path).path
