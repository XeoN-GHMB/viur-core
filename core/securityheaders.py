# -*- coding: utf-8 -*-
from viur.core.config import conf
import logging
from typing import Optional, List


def addCspRule(objectType, srcOrDirective, enforceMode="monitor"):
	"""
		This function helps configuring and reporting of content security policy rules and violations.
		To enable CSP, call addCspRule() from your projects main file before calling server.setup().

		Example usage::

			security.addCspRule("default-src","self","enforce") #Enable CSP for all types and made us the only allowed source

			security.addCspRule("style-src","self","enforce") # Start a new set of rules for stylesheets whitelist us
			security.addCspRule("style-src","unsafe-inline","enforce") # This is currently needed for textBones!

		If you don't want these rules to be enforced and just getting a report of violations replace "enforce" with
		"monitor". To add a report-url use something like::

			security.addCspRule("report-uri","/cspReport","enforce")

		and register a function at /cspReport to handle the reports.

		..note::

			Our tests showed that enabling a report-url on production systems has limited use. There are literally
			thousands of browser-extensions out there that inject code into the pages displayed. This causes a whole
			flood of violations-spam to your report-url.


		:param objectType: For which type of objects should this directive be enforced? (script-src, img-src, ...)
		:type objectType: str
		:param srcOrDirective: Either a domain which should be white-listed or a CSP-Keyword like 'self', 'unsafe-inline', etc.
		:type srcOrDirective: str
		:param enforceMode: Should this directive be enforced or just logged?
		:type enforceMode: 'monitor' or 'enforce'
	"""
	assert enforceMode in ["monitor", "enforce"], "enforceMode must be 'monitor' or 'enforce'!"
	assert objectType in {"default-src", "script-src", "object-src", "style-src", "img-src", "media-src",
						  "frame-src", "font-src", "connect-src", "report-uri", "frame-ancestors",
<<<<<<< HEAD
						  "require-trusted-types-for"}
=======
						  "form-action", "require-trusted-types-for"}
>>>>>>> c3a15aa9
	assert conf["viur.mainApp"] is None, "You cannot modify CSP rules after server.buildApp() has been run!"
	assert not any(
		[x in srcOrDirective for x in [";", "'", "\"", "\n", ","]]), "Invalid character in srcOrDirective!"
	if conf["viur.security.contentSecurityPolicy"] is None:
		conf["viur.security.contentSecurityPolicy"] = {"_headerCache": {}}
	if not enforceMode in conf["viur.security.contentSecurityPolicy"]:
		conf["viur.security.contentSecurityPolicy"][enforceMode] = {}
	if objectType == "report-uri":
		conf["viur.security.contentSecurityPolicy"][enforceMode]["report-uri"] = [srcOrDirective]
	else:
		if not objectType in conf["viur.security.contentSecurityPolicy"][enforceMode]:
			conf["viur.security.contentSecurityPolicy"][enforceMode][objectType] = []
		if not srcOrDirective in conf["viur.security.contentSecurityPolicy"][enforceMode][objectType]:
			conf["viur.security.contentSecurityPolicy"][enforceMode][objectType].append(srcOrDirective)


def _rebuildCspHeaderCache():
	"""
		Rebuilds the internal conf["viur.security.contentSecurityPolicy"]["_headerCache"] dictionary, ie. it constructs
		the Content-Security-Policy-Report-Only and Content-Security-Policy headers based on what has been passed
		to 'addRule' earlier on. Should not be called directly.
	"""
	conf["viur.security.contentSecurityPolicy"]["_headerCache"] = {}
	for enforceMode in ["monitor", "enforce"]:
		resStr = ""
		if not enforceMode in conf["viur.security.contentSecurityPolicy"]:
			continue
		for key, values in conf["viur.security.contentSecurityPolicy"][enforceMode].items():
			resStr += key
			for value in values:
				resStr += " "
				if value in {"self", "unsafe-inline", "unsafe-eval", "script"}:
					resStr += "'%s'" % value
				else:
					resStr += value
			resStr += "; "
		if enforceMode == "monitor":
			conf["viur.security.contentSecurityPolicy"]["_headerCache"][
				"Content-Security-Policy-Report-Only"] = resStr
		else:
			conf["viur.security.contentSecurityPolicy"]["_headerCache"]["Content-Security-Policy"] = resStr


def enableStrictTransportSecurity(maxAge=365 * 24 * 60 * 60, includeSubDomains=False, preload=False):
	"""
		Enables HTTP strict transport security.

		:param maxAge: The time, in seconds, that the browser should remember that this site is only to be accessed using HTTPS.
		:param includeSubDomains: If this parameter is set, this rule applies to all of the site's subdomains as well.
		:param preload: If set, we'll issue a hint that preloading would be appreciated.
		:return: None
	"""
	conf["viur.security.strictTransportSecurity"] = "max-age=%s" % maxAge
	if includeSubDomains:
		conf["viur.security.strictTransportSecurity"] += "; includeSubDomains"
	if preload:
		conf["viur.security.strictTransportSecurity"] += "; preload"
	pass


def setXFrameOptions(action, uri=None):
	"""
		Sets X-Frame-Options to prevent click-jacking attacks.
		:param action: off | deny | sameorigin | allow-from
		:type action: str
		:param uri: URL to whitelist
		:type uri: str
		:return:
	"""
	if action == "off":
		conf["viur.security.xFrameOptions"] = None
	elif action in ["deny", "sameorigin"]:
		conf["viur.security.xFrameOptions"] = (action, None)
	elif action == "allow-from":
		if uri is None or not (uri.lower().startswith("https://") or uri.lower().startswith("http://")):
			raise ValueError("If action is allow-from, an uri MUST be given and start with http(s)://")
		conf["viur.security.xFrameOptions"] = (action, uri)


def setXXssProtection(enable):
	"""
		Sets X-XSS-Protection header. If set, mode will always be block.
		:param enable: Enable the protection or not. Set to None to drop this header
		:type enable: bool | None
		:return:
	"""
	if enable is True or enable is False or enable is None:
		conf["viur.security.xXssProtection"] = enable
	else:
		raise ValueError("enable must be exactly one of None | True | False")


def setXContentTypeNoSniff(enable):
	"""
		Sets X-Content-Type-Options if enable is true, otherwise no header is emited.
		:param enable: Enable emitting this header or not
		:type enable: bool
		:return:
	"""
	if enable is True or enable is False:
		conf["viur.security.xContentTypeOptions"] = enable
	else:
		raise ValueError("enable must be one of True | False")


def setXPermittedCrossDomainPolicies(value):
	if value not in [None, "none", "master-only", "by-content-type", "all"]:
		raise ValueError("value [None, \"none\", \"master-only\", \"by-content-type\", \"all\"]")
	conf["viur.security.xPermittedCrossDomainPolicies"] = value


# Valid values for the referrer-header as per https://www.w3.org/TR/referrer-policy/#referrer-policies
validReferrerPolicies = [
	"no-referrer",
	"no-referrer-when-downgrade",
	"origin",
	"origin-when-cross-origin",
	"same-origin",
	"strict-origin",
	"strict-origin-when-cross-origin",
	"unsafe-url"
]


def setReferrerPolicy(policy: str):  # FIXME: Replace str with Literal[validReferrerPolicies] when Py3.8 gets supported
	"""
		:param policy: The referrer policy to send
	"""
	assert policy in validReferrerPolicies, "Policy must be one of %s" % validReferrerPolicies
	conf["viur.security.referrerPolicy"] = policy


def _rebuildPermissionHeaderCache():
	"""
		Rebuilds the internal conf["viur.security.permissionsPolicy"]["_headerCache"] string, ie. it constructs
		the actual header string that's being emitted to the clients.
	"""
	conf["viur.security.permissionsPolicy"]["_headerCache"] = ", ".join([
		"%s=(%s)" % (k, " ".join([("\"%s\"" % x if x != "self" else x) for x in v]))
		for k, v in conf["viur.security.permissionsPolicy"].items() if k != "_headerCache"
	])


def setPermissionPolicyDirective(directive: str, allowList: Optional[List[str]]):
	"""
		Set the permission policy :param: directive the list of allowed origins in :param: allowList.
		:param directive: The directive to set. Must be one of
			https://developer.mozilla.org/en-US/docs/Web/HTTP/Headers/Feature-Policy#directives
		:param allowList: The list of allowed origins. Use "self" to allow the current domain. Empty list means the feature
			will be disabled by the browser (it's not accessible by javascript)
	"""
	conf["viur.security.permissionsPolicy"][directive] = allowList


def setCrossOriginIsolation(coep: bool, coop: str, corp: str):
	"""
		Configures the cross origin isolation header that ViUR may emit. This is necessary to enable features like
		SharedArrayBuffer. See https://web.dev/coop-coep for more information.
		:param coep: If set True, we'll emit Cross-Origin-Embedder-Policy: require-corp
		:param coop: The value for the Cross-Origin-Opener-Policy header. Valid values are
			same-origin | same-origin-allow-popups | unsafe-none
		:param corp: The value for the Cross-Origin-Resource-Policy header. Valid values are
			same-site | same-origin | cross-origin
	"""
	assert coop in ["same-origin", "same-origin-allow-popups", "unsafe-none"], "Invalid value for the COOP Header"
	assert corp in ["same-site", "same-origin", "cross-origin"], "Invalid value for the CORP Header"
	conf["viur.security.enableCOEP"] = bool(coep)
	conf["viur.security.enableCOOP"] = coop
	conf["viur.security.enableCORP"] = corp<|MERGE_RESOLUTION|>--- conflicted
+++ resolved
@@ -40,11 +40,7 @@
 	assert enforceMode in ["monitor", "enforce"], "enforceMode must be 'monitor' or 'enforce'!"
 	assert objectType in {"default-src", "script-src", "object-src", "style-src", "img-src", "media-src",
 						  "frame-src", "font-src", "connect-src", "report-uri", "frame-ancestors",
-<<<<<<< HEAD
-						  "require-trusted-types-for"}
-=======
 						  "form-action", "require-trusted-types-for"}
->>>>>>> c3a15aa9
 	assert conf["viur.mainApp"] is None, "You cannot modify CSP rules after server.buildApp() has been run!"
 	assert not any(
 		[x in srcOrDirective for x in [";", "'", "\"", "\n", ","]]), "Invalid character in srcOrDirective!"
