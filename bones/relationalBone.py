--- conflicted
+++ resolved
@@ -4,16 +4,12 @@
 from viur.core import db
 from viur.core.errors import ReadFromClientError
 # from google.appengine.api import search
-<<<<<<< HEAD
-import json
-=======
 
 try:
 	import extjson
 except ImportError:
 	# FIXME: That json will not read datetime objects
 	import json as extjson
->>>>>>> 535321f0
 from time import time
 from datetime import datetime
 import logging
@@ -203,26 +199,6 @@
 						skeletonValues.accessedValues[name] = None
 			return True
 		else:
-<<<<<<< HEAD
-			valuesCache[name] = None
-		# if isinstance( valuesCache[name], list ):
-		#	self._dbValue = valuesCache[name][ : ]
-		# elif isinstance( valuesCache[name], dict ):
-		#	self._dbValue = dict( valuesCache[name].items() )
-		# else:
-		#	self._dbValue = None
-		return True
-
-	def serialize(self, valuesCache, name, entity):
-		oldRelationalLocks = set(entity.get("%s_outgoingRelationalLocks" % name) or [])
-		newRelationalLocks = set()
-		if not name in valuesCache or not valuesCache[name]:
-			entity[name] = None
-			if not self.multiple:
-				for k in entity.keys():
-					if k.startswith("%s." % name):
-						del entity[k]
-=======
 			return False
 
 	def serialize(self, skeletonValues, name):
@@ -235,7 +211,6 @@
 				del skeletonValues.entity[k]
 		if name not in skeletonValues.accessedValues or not skeletonValues.accessedValues[name]:
 			skeletonValues.entity[name] = None
->>>>>>> 535321f0
 		else:
 			if self.multiple:
 				res = []
@@ -245,11 +220,7 @@
 					if val["dest"]:
 						refSkel.setValuesCache(val["dest"])
 						refData = refSkel.serialize()
-<<<<<<< HEAD
-						newRelationalLocks.add(refData["key"])
-=======
 						newRelationalLocks.add(refSkel["key"])
->>>>>>> 535321f0
 					else:
 						refData = None
 					if usingSkel and val["rel"]:
@@ -266,11 +237,7 @@
 				if skeletonValues.accessedValues[name]["dest"]:
 					refSkel.setValuesCache(skeletonValues.accessedValues[name]["dest"])
 					refData = refSkel.serialize()
-<<<<<<< HEAD
-					newRelationalLocks.add(refData["key"])
-=======
 					newRelationalLocks.add(refSkel["key"])
->>>>>>> 535321f0
 				else:
 					refData = None
 				if usingSkel and skeletonValues.accessedValues[name]["rel"]:
@@ -282,43 +249,6 @@
 				skeletonValues.entity[name] = r
 				#entity.set(name, r, False)
 				# Copy attrs of our referenced entity in
-<<<<<<< HEAD
-				if refData:
-					for k, v in refData.items():
-						entity.set("%s.dest.%s" % (name, k), v, True)
-				if usingData:
-					for k, v in usingData.items():
-						entity.set("%s.rel.%s" % (name, k), v, True)
-		# Ensure outgoing Locks are up2date
-		if self.consistency != RelationalConsistency.PreventDeletion:
-			# We don't need to lock anything, but may delete old locks held
-			newRelationalLocks = set()
-		# We should always run inside a transaction so we can safely get+put
-		entity["%s_outgoingRelationalLocks" % name] = list(newRelationalLocks)
-		for newLock in newRelationalLocks - oldRelationalLocks:
-			# Lock new Entry
-			referencedObj = db.Get(db.Key(self.kind, newLock))
-			assert referencedObj, "Programming error detected?"
-			if not referencedObj.get("viur_incomming_relational_locks"):
-				referencedObj["viur_incomming_relational_locks"] = []
-			assert entity.name not in referencedObj["viur_incomming_relational_locks"]
-			referencedObj["viur_incomming_relational_locks"].append(entity.name)
-			db.Put(referencedObj)
-		for oldLock in oldRelationalLocks - newRelationalLocks:
-			# Remove Lock
-			referencedObj = db.Get(db.Key(self.kind, oldLock))
-			assert referencedObj, "Programming error detected?"
-			assert isinstance(referencedObj.get("viur_incomming_relational_locks"), list), "Programming error detected?"
-			assert entity.name in referencedObj["viur_incomming_relational_locks"], "Programming error detected?"
-			referencedObj["viur_incomming_relational_locks"].remove(entity.name)
-			db.Put(referencedObj)
-		return entity
-
-	def postSavedHandler(self, valuesCache, boneName, skel, key, dbfields):
-		if boneName not in valuesCache:
-			return
-=======
->>>>>>> 535321f0
 
 				# FIXME!!! vvvv
 				#if refData:
@@ -405,14 +335,8 @@
 
 		# Add any new Relation
 		for val in values:
-<<<<<<< HEAD
-			dbObj = db.Entity("viur-relations")  # skel.kindName+"_"+self.kind+"_"+key
-
-			refSkel = self._refSkelCache
-=======
 			dbObj = db.Entity(db.Key("viur-relations"))  # skel.kindName+"_"+self.kind+"_"+key
 			refSkel = _refSkelCache
->>>>>>> 535321f0
 			refSkel.setValuesCache(val["dest"])
 			dbObj["dest"] = refSkel.serialize()
 			# for k, v in refSkel.serialize().items():
@@ -444,7 +368,7 @@
 		dbVals.filter("viur_dest_kind =", self.kind)
 		dbVals.filter("viur_src_property =", boneName)
 		dbVals.filter("src.key =", key)
-		db.Delete([(x.collection,x.name) for x in dbVals.run(keysOnly=True)])
+		db.Delete([x for x in dbVals.run(keysOnly=True)])
 
 	def isInvalid(self, key):
 		return False
@@ -549,17 +473,10 @@
 						continue
 
 			if not entry or (
-<<<<<<< HEAD
-				not isEntryFromBackup and not entry.collection == self.kind):  # Entry does not exist or has wrong type (is from another module)
-				if entry:
-					logging.error("I got a key, which kind doesn't match my type! (Got: %s, my type %s)" % (
-						entry.key().kind(), self.kind))
-=======
 				not isEntryFromBackup and not entry.key.kind == self.kind):  # Entry does not exist or has wrong type (is from another module)
 				if entry:
 					logging.error("I got a key, which kind doesn't match my type! (Got: %s, my type %s)" % (
 						entry.key().kind, self.kind))
->>>>>>> 535321f0
 					errors.append(
 						ReadFromClientError(ReadFromClientErrorSeverity.Invalid, name,
 											"I got a key, which kind doesn't match my type!")
@@ -1048,20 +965,12 @@
 			realValue = (value, None)
 		elif not self.multiple and self.using:
 			if not isinstance(value, tuple) or len(value) != 2 or \
-<<<<<<< HEAD
-				not (isinstance(value[0], str) or isinstance(value[0], db.Key)) or \
-=======
 				not (isinstance(value[0], str) or isinstance(value[0], db.KeyClass)) or \
->>>>>>> 535321f0
 				not isinstance(value[1], self.using):
 				raise ValueError("You must supply a tuple of (Database-Key, relSkel) to %s" % boneName)
 			realValue = value
 		elif self.multiple and not self.using:
-<<<<<<< HEAD
-			if not (isinstance(value, str) or isinstance(value, db.Key)) and not (isinstance(value, list)) \
-=======
 			if not (isinstance(value, str) or isinstance(value, db.KeyClass)) and not (isinstance(value, list)) \
->>>>>>> 535321f0
 				and all([isinstance(x, str) or isinstance(x, db.Key) for x in value]):
 				raise ValueError("You must supply a Database-Key or a list hereof to %s" % boneName)
 			if isinstance(value, list):
