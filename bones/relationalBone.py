# -*- coding: utf-8 -*-
from viur.core.bones import baseBone
from viur.core.bones.bone import getSystemInitialized
from viur.core import db
from viur.core.errors import ReadFromClientError
#from google.appengine.api import search
import json
from time import time
from datetime import datetime
import logging
from viur.core.bones.bone import ReadFromClientError, ReadFromClientErrorSeverity
from typing import List


class relationalBone(baseBone):
	"""
		This is our magic class implementing relations.

		This implementation is read-efficient, e.g. filtering by relational-properties only costs an additional
		small-op for each entity returned.
		However, it costs several more write-ops for writing an entity to the db.
		(These costs are somewhat around additional (4+len(refKeys)+len(parentKeys)) write-ops for each referenced
		property) for multiple=True relationalBones and (4+len(refKeys)) for n:1 relations)

		So don't use this if you expect data being read less frequently than written! (Sorry, we don't have a
		write-efficient method yet)
		To speedup writes to (maybe) referenced entities, information in these relations isn't updated instantly.
		Once a skeleton is updated, a deferred task is kicked off which updates the references to
		that skeleton (if any).
		As a result, you might see stale data until this task has been finished.

		Example:

			* Entity A references Entity B.
			* Both have a property "name".
			* Entity B gets updated (it name changes).
			* As "A" has a copy of entity "B"s values, you'll see "B"s old name inside the values of the
			  relationalBone when fetching entity A.

		If you filter a list by relational properties, this will also use the old data! (Eg. filtering A's list by
		B's new name won't return any result)
	"""
	refKeys = ["key", "name"]
	parentKeys = ["key", "name"]
	type = "relational"
	kind = None

	def __init__(self, kind=None, module=None, refKeys=None, parentKeys=None, multiple=False,
				 format="$(dest.name)", using=None, updateLevel=0, *args, **kwargs):
		"""
			Initialize a new relationalBone.

			:param kind: KindName of the referenced property.
			:type kind: str
			:param module: Name of the module which should be used to select entities of kind "type". If not set,
				the value of "type" will be used (the kindName must match the moduleName)
			:type type: str
			:param refKeys: A list of properties to include from the referenced property. These properties will be
				available in the template without having to fetch the referenced property. Filtering is also only possible
				by properties named here!
			:type refKeys: list of str
			:param parentKeys: A list of properties from the current skeleton to include. If mixing filtering by
				relational properties and properties of the class itself, these must be named here.
			:type parentKeys: list of str
			:param multiple: If True, allow referencing multiple Elements of the given class. (Eg. n:n-relation.
				otherwise its n:1 )
			:type multiple: False
			:param format: Hint for the admin how to display such an relation. See admin/utils.py:formatString for
				more information
			:type format: str
			:type format: String
			:param updateLevel: level 0==always update refkeys (old behavior), 1==update refKeys only on
				rebuildSearchIndex, 2==update only if explicitly set
			:type updateLevel: int
		"""
		baseBone.__init__(self, *args, **kwargs)
		self.multiple = multiple
		self.format = format
		# self._dbValue = None #Store the original result fetched from the db here so we have that information in case a referenced entity has been deleted

		if kind:
			self.kind = kind

		if module:
			self.module = module
		elif self.kind:
			self.module = self.kind

		if self.kind is None or self.module is None:
			raise NotImplementedError("Type and Module of relationalbone's must not be None")

		if refKeys:
			if not "key" in refKeys:
				raise AttributeError("'key' must be included in refKeys!")
			self.refKeys = refKeys

		if parentKeys:
			if not "key" in parentKeys:
				raise AttributeError("'key' must be included in parentKeys!")
			self.parentKeys = parentKeys

		self.using = using
		self.updateLevel = updateLevel

		if getSystemInitialized():
			from viur.core.skeleton import RefSkel, skeletonByKind
			self._refSkelCache = RefSkel.fromSkel(skeletonByKind(self.kind), *self.refKeys)
			self._usingSkelCache = using() if using else None
		else:
			self._refSkelCache = None
			self._usingSkelCache = None

	def setSystemInitialized(self):
		super(relationalBone, self).setSystemInitialized()
		from viur.core.skeleton import RefSkel, skeletonByKind
		self._refSkelCache = RefSkel.fromSkel(skeletonByKind(self.kind), *self.refKeys)
		self._usingSkelCache = self.using() if self.using else None

	def _restoreValueFromDatastore(self, val):
		"""
			Restores one of our values (including the Rel- and Using-Skel) from the serialized data read from the datastore
			:param value: Json-Encoded datastore property
			:return: Our Value (with restored RelSkel and using-Skel)
		"""
		if isinstance(val, str):
			value = json.loads(val)
		else:
			value = val
		assert isinstance(value, dict), "Read something from the datastore thats not a dict: %s" % str(type(value))

		relSkel = self._refSkelCache
		relSkel.setValuesCache({})

		relSkel.unserialize(value["dest"])

		if self.using is not None:
			usingSkel = self._usingSkelCache
			usingSkel.setValuesCache({})
			if value["rel"] is not None:
				usingSkel.unserialize(value["rel"])
			usingData = usingSkel.getValuesCache()
		else:
			usingData = None
		return {"dest": relSkel.getValuesCache(), "rel": usingData}

	def unserialize(self, valuesCache, name, expando):
		if name in expando:
			val = expando[name]
			if self.multiple:
				valuesCache[name] = []
				if not val:
					return True
				if isinstance(val, list):
					for res in val:
						try:
							valuesCache[name].append(self._restoreValueFromDatastore(res))
						except:
							raise
							pass
				else:
					try:
						valuesCache[name].append(self._restoreValueFromDatastore(val))
					except:
						raise
						pass
			else:
				valuesCache[name] = None
				if isinstance(val, list) and len(val) > 0:
					try:
						valuesCache[name] = self._restoreValueFromDatastore(val[0])
					except:
						raise
						pass
				else:
					if val:
						try:
							valuesCache[name] = self._restoreValueFromDatastore(val)
						except:
							raise
							pass
					else:
						valuesCache[name] = None
		else:
			valuesCache[name] = None
		# if isinstance( valuesCache[name], list ):
		#	self._dbValue = valuesCache[name][ : ]
		# elif isinstance( valuesCache[name], dict ):
		#	self._dbValue = dict( valuesCache[name].items() )
		# else:
		#	self._dbValue = None
		return True

	def serialize(self, valuesCache, name, entity):
		if not name in valuesCache or not valuesCache[name]:
			entity[name] = None
			if not self.multiple:
				for k in entity.keys():
					if k.startswith("%s." % name):
						del entity[k]
		else:
			if self.multiple:
				res = []
				refSkel = self._refSkelCache
				usingSkel = self._usingSkelCache
				for val in valuesCache[name]:
					if val["dest"]:
						refSkel.setValuesCache(val["dest"])
						refData = refSkel.serialize()
					else:
						refData = None
					if usingSkel and val["rel"]:
						usingSkel.setValuesCache(val["rel"])
						usingData = usingSkel.serialize()
					else:
						usingData = None
					r = {"rel": usingData, "dest": refData}
					res.append(r)
				entity.set(name, res, False)
			else:
				refSkel = self._refSkelCache
				usingSkel = self._usingSkelCache
				if valuesCache[name]["dest"]:
					refSkel.setValuesCache(valuesCache[name]["dest"])
					refData = refSkel.serialize()
				else:
					refData = None
				if usingSkel and valuesCache[name]["rel"]:
					usingSkel.setValuesCache(valuesCache[name]["rel"])
					usingData = usingSkel.serialize()
				else:
					usingData = None
				r = {"rel": usingData, "dest": refData}
				entity.set(name, r, False)
				# Copy attrs of our referenced entity in
				if refData:
					for k, v in refData.items():
						entity.set("%s.dest.%s" % (name, k), v, True)
				if usingData:
					for k, v in usingData.items():
						entity.set("%s.rel.%s" % (name, k), v, True)
		return entity

	def postSavedHandler(self, valuesCache, boneName, skel, key, dbfields):
		if boneName not in valuesCache:
			return

		if not valuesCache.get(boneName):
			values = []
		elif isinstance(valuesCache.get(boneName), dict):
			values = [dict((k, v) for k, v in valuesCache.get(boneName).items())]
		else:
			values = [dict((k, v) for k, v in x.items()) for x in valuesCache.get(boneName)]

		parentValues = {}

		for parentKey in dbfields.keys():
			if parentKey in self.parentKeys or any([parentKey.startswith(x + ".") for x in self.parentKeys]):
				parentValues[parentKey] = dbfields[parentKey]

		dbVals = db.Query("viur-relations")  # skel.kindName+"_"+self.kind+"_"+key
		dbVals.filter("viur_src_kind =", skel.kindName)
		dbVals.filter("viur_dest_kind =", self.kind)
		dbVals.filter("viur_src_property =", boneName)
		dbVals.filter("src.key =", key)

		for dbObj in dbVals.iter():
			try:
				if not dbObj["dest"]["key"] in [x["dest"]["key"] for x in values]:  # Relation has been removed
					db.Delete((dbObj.collection, dbObj.name))
					continue
			except:  # This entry is corrupt
				db.Delete((dbObj.collection, dbObj.name))
			else:  # Relation: Updated
				data = [x for x in values if x["dest"]["key"] == dbObj["dest"]["key"]][0]
				# Write our (updated) values in
				refSkel = self._refSkelCache
				refSkel.setValuesCache(data["dest"])
				dbObj["dest"] = refSkel.serialize()
				#for k, v in refSkel.serialize().items():
				#	dbObj["dest_" + k] = v
				#for k, v in parentValues.items():
				#	dbObj["src_" + k] = v
				dbObj["src"] = parentValues
				if self.using is not None:
					usingSkel = self._usingSkelCache
					usingSkel.setValuesCache(data["rel"])
					#for k, v in usingSkel.serialize().items():
					#	dbObj["rel." + k] = v
					dbObj["rel"] = usingSkel.serialize()
				dbObj["viur_delayed_update_tag"] = time()
				dbObj["viur_relational_updateLevel"] = self.updateLevel
				dbObj["viur_foreign_keys"] = self.refKeys
				db.Put(dbObj)
				values.remove(data)

		# Add any new Relation
		for val in values:
			dbObj = db.Entity("viur-relations")  # skel.kindName+"_"+self.kind+"_"+key


			refSkel = self._refSkelCache
			refSkel.setValuesCache(val["dest"])
			dbObj["dest"] = refSkel.serialize()
			#for k, v in refSkel.serialize().items():
			#	dbObj["dest_" + k] = v
			#for k, v in parentValues.items():
			#	dbObj["src_" + k] = v
			dbObj["src"] = parentValues
			if self.using is not None:
				usingSkel = self._usingSkelCache
				usingSkel.setValuesCache(val["rel"])
				#for k, v in usingSkel.serialize().items():
				#	dbObj["rel_" + k] = v
				dbObj["rel"] = usingSkel.serialize()

			dbObj["viur_delayed_update_tag"] = time()
			dbObj["viur_src_kind"] = skel.kindName  # The kind of the entry referencing
			# dbObj[ "viur_src_key" ] = str( key ) #The key of the entry referencing
			dbObj["viur_src_property"] = boneName  # The key of the bone referencing
			# dbObj[ "viur_dest_key" ] = val["key"]
			dbObj["viur_dest_kind"] = self.kind
			dbObj["viur_relational_updateLevel"] = self.updateLevel
			dbObj["viur_foreign_keys"] = self.refKeys
			db.Put(dbObj)

	def postDeletedHandler(self, skel, boneName, key):
		dbVals = db.Query("viur-relations")  # skel.kindName+"_"+self.kind+"_"+key
		dbVals.filter("viur_src_kind =", skel.kindName)
		dbVals.filter("viur_dest_kind =", self.kind)
		dbVals.filter("viur_src_property =", boneName)
		dbVals.filter("src.key =", key)
		db.Delete([x for x in dbVals.run(keysOnly=True)])

	def isInvalid(self, key):
		return False

	def fromClient(self, valuesCache, name, data):
		"""
			Reads a value from the client.
			If this value is valid for this bone,
			store this value and return None.
			Otherwise our previous value is
			left unchanged and an error-message
			is returned.

			:param name: Our name in the skeleton
			:type name: str
			:param data: *User-supplied* request-data
			:type data: dict
			:returns: None or String
		"""
		#return [ReadFromClientError(ReadFromClientErrorSeverity.Invalid, name, "Not yet fixed")]
		if not name in data and not any(x.startswith("%s." % name) for x in data):
			return [ReadFromClientError(ReadFromClientErrorSeverity.NotSet, name, "Field not submitted")]

		oldValues = valuesCache.get(name, None)
		valuesCache[name] = []
		tmpRes = {}

		clientPrefix = "%s." % name

		for k, v in data.items():
			if k.startswith(clientPrefix) or k == name:
				if k == name:
					k = k.replace(name, "", 1)
				else:
					k = k.replace(clientPrefix, "", 1)

				if "." in k:
					try:
						idx, bname = k.split(".", 1)
						idx = int(idx)
					except ValueError:
						# We got some garbarge as input; don't try to parse it
						continue

				elif k.isdigit() and self.using is None:
					idx = int(k)
					bname = "key"
				elif self.using is None and not self.multiple:
					idx = 0
					bname = "key"
				else:
					continue

				if not idx in tmpRes:
					tmpRes[idx] = {}

				if bname in tmpRes[idx]:
					if isinstance(tmpRes[idx][bname], list):
						tmpRes[idx][bname].append(v)
					else:
						tmpRes[idx][bname] = [tmpRes[idx][bname], v]
				else:
					tmpRes[idx][bname] = v

		tmpList = [(k, v) for k, v in tmpRes.items() if "key" in v]
		tmpList.sort(key=lambda k: k[0])
		tmpList = [{"reltmp": v, "dest": {"key": v["key"]}} for k, v in tmpList]
		errors = []
		forceFail = False
		if not tmpList and self.required:
			return "No value selected!"
		for r in tmpList[:]:
			# Rebuild the referenced entity data
			isEntryFromBackup = False  # If the referenced entry has been deleted, restore information from
			entry = None

			try:
				entry = db.Get((self.kind, r["dest"]["key"]))
				assert entry
			except:  # Invalid key or something like that

				logging.info("Invalid reference key >%s< detected on bone '%s'",
							 r["dest"]["key"], name)
				if isinstance(oldValues, dict):
					if oldValues["dest"]["key"] == str(r["dest"]["key"]):
						refSkel = self._refSkelCache
						refSkel.setValuesCache(oldValues["dest"])
						entry = refSkel.serialize()
						isEntryFromBackup = True
				elif isinstance(oldValues, list):
					for dbVal in oldValues:
						if dbVal["dest"]["key"] == str(r["dest"]["key"]):
							refSkel = self._refSkelCache
							refSkel.setValuesCache(dbVal["dest"])
							entry = refSkel.serialize()
							isEntryFromBackup = True
				if not isEntryFromBackup:
					if not self.multiple:  # We can stop here :/
						return [ReadFromClientError(ReadFromClientErrorSeverity.Invalid, name, "Invalid entry selected")]
					else:
						tmpList.remove(r)
						continue

			if not entry or (
					not isEntryFromBackup and not entry.collection == self.kind):  # Entry does not exist or has wrong type (is from another module)
				if entry:
					logging.error("I got a key, which kind doesn't match my type! (Got: %s, my type %s)" % (
					entry.key().kind(), self.kind))
					errors.append(
						ReadFromClientError(ReadFromClientErrorSeverity.Invalid, name, "I got a key, which kind doesn't match my type!")
					)
				tmpList.remove(r)
				continue
			tmp = {k: entry[k] for k in entry.keys() if
				   (k in self.refKeys or any([k.startswith("%s." % x) for x in self.refKeys]))}
			tmp["key"] = r["dest"]["key"]
			relSkel = self._refSkelCache
			relSkel.setValuesCache({})
			relSkel.unserialize(tmp)
			r["dest"] = relSkel.getValuesCache()
			# Rebuild the refSkel data
			if self.using is not None:
				refSkel = self._usingSkelCache
				refSkel.setValuesCache({})
				if not refSkel.fromClient(r["reltmp"]):
					for error in refSkel.errors:
						errors.append(
							ReadFromClientError(error.severity, "%s.%s.%s" % (name, tmpList.index(r), error.fieldPath), error.errorMessage)
						)
					#for k, v in refSkel.errors.items():
					#	errorDict["%s.%s.%s" % (name, tmpList.index(r), k)] = v
					#	forceFail = True
				r["rel"] = refSkel.getValuesCache()
			else:
				r["rel"] = None
			del r["reltmp"]

		if self.multiple:
			cleanList = []
			for item in tmpList:
				err = self.isInvalid(item)
				if err:
					errors.append(
						ReadFromClientError(ReadFromClientErrorSeverity.Invalid, "%s.%s" % (name, tmpList.index(item)), err)
					)
					#errorDict["%s.%s" % (name, tmpList.index(item))] = err
				else:
					cleanList.append(item)
			if not cleanList:
				errors.append(
					ReadFromClientError(ReadFromClientErrorSeverity.Empty, name, "No value selected")
				)
				#errorDict[name] = "No value selected"
			valuesCache[name] = tmpList
		else:
			if tmpList:
				val = tmpList[0]
			else:
				val = None
			err = self.isInvalid(val)
			if not err:
				valuesCache[name] = val
				if val is None:
					#errorDict[name] = "No value selected"
					errors.append(
						ReadFromClientError(ReadFromClientErrorSeverity.Empty, name, "No value selected")
					)
		if errors:
			return errors

	def _rewriteQuery(self, name, skel, dbFilter, rawFilter):
		"""
			Rewrites a datastore query to operate on "viur-relations" instead of the original kind.
			This is needed to perform relational queries on n:m relations.
		"""
		origFilter = dbFilter.filters
		origSortOrders = dbFilter.orders
		if isinstance(origFilter, list):
			raise NotImplementedError(
				"Doing a relational Query with multiple=True and \"IN or !=\"-filters is currently unsupported!")
		dbFilter.filters = {}
		dbFilter.collection = "viur-relations"
		dbFilter.filter("viur_src_kind =", skel.kindName)
		dbFilter.filter("viur_dest_kind =", self.kind)
		dbFilter.filter("viur_src_property", name)
		if dbFilter._origCursor:  # Merge the cursor in again (if any)
			dbFilter.cursor(dbFilter._origCursor)
		if origFilter:
			for k, v in origFilter.items():  # Merge old filters in
				# Ensure that all non-relational-filters are in parentKeys
				if k == db.KEY_SPECIAL_PROPERTY:
					# We must process the key-property separately as its meaning changes as we change the datastore kind were querying
					if isinstance(v, list) or isinstance(v, tuple):
						logging.warning(
							"Invalid filtering! Doing an relational Query on %s with multiple key= filters is unsupported!" % (
								name))
						raise RuntimeError()
					if not isinstance(v, db.Key):
						v = db.Key(v)
					dbFilter.ancestor(v)
					continue
<<<<<<< HEAD
				if not (k if "." not in k else k.split(".")[0]) in self.parentKeys:
					logging.warning("Invalid filtering! %s is not in parentKeys of RelationalBone %s!" % (k, name))
=======
				boneName = k.split(".")[0]
				if not boneName in self.parentKeys:
					logging.warning("Invalid filtering! %s is not in parentKeys of RelationalBone %s!" % (boneName, name))
>>>>>>> f97a6576
					raise RuntimeError()
				dbFilter.filter("src.%s" % k, v)
		orderList = []
		for k, d in origSortOrders:  # Merge old sort orders in
			if k == db.KEY_SPECIAL_PROPERTY:
				orderList.append(("%s" % k, d))
			elif not k in self.parentKeys:
				logging.warning("Invalid filtering! %s is not in parentKeys of RelationalBone %s!" % (k, name))
				raise RuntimeError()
			else:
				orderList.append(("src.%s" % k, d))
		if orderList:
			dbFilter.order(*orderList)
		return name, skel, dbFilter, rawFilter

	def buildDBFilter(self, name, skel, dbFilter, rawFilter, prefix=None):
		from viur.core.skeleton import RefSkel, skeletonByKind
		origFilter = dbFilter.filters

		if origFilter is None:  # This query is unsatisfiable
			return (dbFilter)

		myKeys = [x for x in rawFilter.keys() if x.startswith("%s." % name)]

		if len(myKeys) > 0:  # We filter by some properties
			if dbFilter.getKind() != "viur-relations" and self.multiple:
				name, skel, dbFilter, rawFilter = self._rewriteQuery(name, skel, dbFilter, rawFilter)

			relSkel = RefSkel.fromSkel(skeletonByKind(self.kind), *self.refKeys)

			# Merge the relational filters in
			for myKey in myKeys:
				value = rawFilter[myKey]

				try:
					unused, _type, key = myKey.split(".", 2)
					assert _type in ["dest", "rel"]
				except:
					if self.using is None:
						# This will be a "dest" query
						_type = "dest"
						try:
							unused, key = myKey.split(".", 1)
						except:
							continue
					else:
						continue

				# just use the first part of "key" to check against our refSkel / relSkel (strip any leading .something and $something)
				checkKey = key
				if "." in checkKey:
					checkKey = checkKey.split(".")[0]

				if "$" in checkKey:
					checkKey = checkKey.split("$")[0]

				if _type == "dest":

					# Ensure that the relational-filter is in refKeys
					if checkKey not in self.refKeys:
						logging.warning("Invalid filtering! %s is not in refKeys of RelationalBone %s!" % (key, name))
						raise RuntimeError()

					# Iterate our relSkel and let these bones write their filters in
					for bname, bone in relSkel.items():
						if checkKey == bname:
							newFilter = {key: value}
							if self.multiple:
								bone.buildDBFilter(bname, relSkel, dbFilter, newFilter, prefix=(prefix or "") + "dest.")
							else:
								bone.buildDBFilter(bname, relSkel, dbFilter, newFilter,
												   prefix=(prefix or "") + name + ".dest.")

				elif _type == "rel":

					# Ensure that the relational-filter is in refKeys
					if self.using is None or checkKey not in self.using():
						logging.warning("Invalid filtering! %s is not a bone in 'using' of %s" % (key, name))
						raise RuntimeError()

					# Iterate our usingSkel and let these bones write their filters in
					for bname, bone in self.using().items():
						if key.startswith(bname):
							newFilter = {key: value}
							if self.multiple:
								bone.buildDBFilter(bname, relSkel, dbFilter, newFilter, prefix=(prefix or "") + "rel.")
							else:
								bone.buildDBFilter(bname, relSkel, dbFilter, newFilter,
												   prefix=(prefix or "") + name + ".rel.")

			if self.multiple:
				dbFilter.setFilterHook(lambda s, filter, value: self.filterHook(name, s, filter, value))
				dbFilter.setOrderHook(lambda s, orderings: self.orderHook(name, s, orderings))

		elif name in rawFilter and rawFilter[name].lower() == "none":
			dbFilter = dbFilter.filter("%s =" % name, None)

		return dbFilter

	def buildDBSort(self, name, skel, dbFilter, rawFilter):
		origFilter = dbFilter.filters
		if origFilter is None or not "orderby" in rawFilter:  # This query is unsatisfiable or not sorted
			return (dbFilter)
		if "orderby" in rawFilter and isinstance(rawFilter["orderby"], str) and rawFilter["orderby"].startswith(
				"%s." % name):
			if not dbFilter.getKind() == "viur-relations":  # This query has not been rewritten (yet)
				name, skel, dbFilter, rawFilter = self._rewriteQuery(name, skel, dbFilter, rawFilter)
			key = rawFilter["orderby"]
			try:
				unused, _type, param = key.split(".")
				assert _type in ["dest", "rel"]
			except:
				return (dbFilter)  # We cant parse that
			# Ensure that the relational-filter is in refKeys
			if _type == "dest" and not param in self.refKeys:
				logging.warning("Invalid filtering! %s is not in refKeys of RelationalBone %s!" % (param, name))
				raise RuntimeError()
			if _type == "rel" and (self.using is None or param not in self.using()):
				logging.warning("Invalid filtering! %s is not a bone in 'using' of %s" % (param, name))
				raise RuntimeError()
			if "orderdir" in rawFilter and rawFilter["orderdir"] == "1":
				order = ("%s.%s" % (_type, param), db.DESCENDING)
			else:
				order = ("%s.%s" % (_type, param), db.ASCENDING)
			dbFilter = dbFilter.order(order)
			dbFilter.setFilterHook(lambda s, filter, value: self.filterHook(name, s, filter, value))
			dbFilter.setOrderHook(lambda s, orderings: self.orderHook(name, s, orderings))
		return (dbFilter)

	def filterHook(self, name, query, param, value):  # FIXME
		"""
			Hook installed by buildDbFilter.
			This rewrites all filters added to the query after buildDbFilter has been run to match the
			layout of our viur-relations index.
			Also performs sanity checks wherever this query is possible at all.
		"""
		if param.startswith("src.") or param.startswith("dest.") or param.startswith("viur_"):
			# This filter is already valid in our relation
			return (param, value)
		if param.startswith("%s." % name):
			# We add a constrain filtering by properties of the referenced entity
			refKey = param.replace("%s." % name, "")
			if " " in refKey:  # Strip >, < or = params
				refKey = refKey[:refKey.find(" ")]
			if refKey not in self.refKeys:
				logging.warning("Invalid filtering! %s is not in refKeys of RelationalBone %s!" % (refKey, name))
				raise RuntimeError()
			if self.multiple:
				return (param.replace("%s." % name, "dest."), value)
			else:
				return (param, value)
		else:
			# We filter by a property of this entity
			if not self.multiple:
				# Not relational, not multiple - nothing to do here
				return (param, value)
			# Prepend "src."
			srcKey = param
			if " " in srcKey:
				srcKey = srcKey[: srcKey.find(" ")]  # Cut <, >, and =
			if srcKey == db.KEY_SPECIAL_PROPERTY:  # Rewrite key= filter as its meaning has changed
				if isinstance(value, list) or isinstance(value, tuple):
					logging.warning(
						"Invalid filtering! Doing an relational Query on %s with multiple key= filters is unsupported!" % (
							name))
					raise RuntimeError()
				if not isinstance(value, db.Key):
					value = db.Key(value)
				query.ancestor(value)
				return (None)
			if srcKey not in self.parentKeys:
				logging.warning("Invalid filtering! %s is not in parentKeys of RelationalBone %s!" % (srcKey, name))
				raise RuntimeError()
			return ("src.%s" % param, value)

	def orderHook(self, name, query, orderings):  # FIXME
		"""
			Hook installed by buildDbFilter.
			This rewrites all orderings added to the query after buildDbFilter has been run to match the
			layout of our viur-relations index.
			Also performs sanity checks wherever this query is possible at all.
		"""
		res = []
		if not isinstance(orderings, list) and not isinstance(orderings, tuple):
			orderings = [orderings]
		for order in orderings:
			if isinstance(order, tuple):
				orderKey = order[0]
			else:
				orderKey = order
			if orderKey.startswith("dest.") or orderKey.startswith("rel.") or orderKey.startswith("src."):
				# This is already valid for our relational index
				res.append(order)
				continue
			if orderKey.startswith("%s." % name):
				k = orderKey.replace("%s." % name, "")
				if k not in self.refKeys:
					logging.warning("Invalid ordering! %s is not in refKeys of RelationalBone %s!" % (k, name))
					raise RuntimeError()
				if not self.multiple:
					res.append(order)
				else:
					if isinstance(order, tuple):
						res.append(("dest.%s" % k, order[1]))
					else:
						res.append("dest.%s" % k)
			else:
				if not self.multiple:
					# Nothing to do here
					res.append(order)
					continue
				else:
					if orderKey not in self.parentKeys:
						logging.warning(
							"Invalid ordering! %s is not in parentKeys of RelationalBone %s!" % (orderKey, name))
						raise RuntimeError()
					if isinstance(order, tuple):
						res.append(("src.%s" % orderKey, order[1]))
					else:
						res.append("src.%s" % orderKey)
		return (res)

	def refresh(self, valuesCache, boneName, skel):
		"""
			Refresh all values we might have cached from other entities.
		"""
		import logging
		logging.error("REFRESH CURRENTLY DISABLED")
		return
		def updateInplace(relDict):
			"""
				Fetches the entity referenced by valDict["dest.key"] and updates all dest.* keys
				accordingly
			"""
			if isinstance(relDict, dict) and "dest" in relDict:
				valDict = relDict["dest"]
			else:
				logging.error("Invalid dictionary in updateInplace: %s" % relDict)
				return

			if "key" in valDict and valDict["key"]:
				originalKey = valDict["key"]
			else:
				logging.error("Invalid dictionary in updateInplace: %s" % valDict)
				return

			entityKey = originalKey
			if originalKey != entityKey:
				logging.info("Rewriting %s to %s" % (originalKey, entityKey))
				valDict["key"] = entityKey

			# Try to update referenced values;
			# If the entity does not exist with this key, ignore
			# (key was overidden above to have a new appid when transferred).
			newValues = None

			try:
				newValues = db.Get((self.kind, entityKey))
				assert newValues is not None
			except db.EntityNotFoundError:
				# This entity has been deleted
				logging.info("The key %s does not exist" % entityKey)
			except:
				raise

			if newValues:
				for key in self._refSkelCache.keys():
					if key == "key":
						continue

					getattr(self._refSkelCache, key).unserialize(valDict, key, newValues)

		if not valuesCache[boneName] or self.updateLevel == 2:
			return

		logging.debug("Refreshing relationalBone %s of %s" % (boneName, skel.kindName))

		if isinstance(valuesCache[boneName], dict):
			updateInplace(valuesCache[boneName])

		elif isinstance(valuesCache[boneName], list):
			for k in valuesCache[boneName]:
				updateInplace(k)

	def getSearchTags(self, values, key):
		def getValues(res, skel, valuesCache):
			for k, bone in skel.items():
				if bone.searchable:
					for tag in bone.getSearchTags(valuesCache, k):
						if tag not in res:
							res.append(tag)
			return res

		value = values.get(key)
		res = []
		if not value:
			return res
		if self.multiple:
			for val in value:
				if val["dest"]:
					res = getValues(res, self._refSkelCache, val["dest"])
				if val["rel"]:
					res = getValues(res, self._usingSkelCache, val["rel"])
		else:
			if value["dest"]:
				res = getValues(res, self._refSkelCache, value["dest"])
			if value["rel"]:
				res = getValues(res, self._usingSkelCache, value["rel"])
		return res

	def getSearchDocumentFields(self, valuesCache, name, prefix=""):
		"""
		Generate fields for Google Search API
		"""

		def getValues(res, skel, valuesCache, searchPrefix):
			for key, bone in skel.items():
				if bone.searchable:
					res.extend(bone.getSearchDocumentFields(valuesCache, key, prefix=searchPrefix))

		value = valuesCache.get(name)
		res = []

		if not value:
			return res

		if self.multiple:
			for idx, val in enumerate(value):
				searchPrefix = "%s%s_%s" % (prefix, name, str(idx))
				if val["dest"]:
					getValues(res, self._refSkelCache, val["dest"], searchPrefix)
				if val["rel"]:
					getValues(res, self._usingSkelCache, val["rel"], searchPrefix)
		else:
			searchPrefix = "%s%s" % (prefix, name)
			if value["dest"]:
				getValues(res, self._refSkelCache, value["dest"], searchPrefix)
			if value["rel"]:
				getValues(res, self._usingSkelCache, value["rel"], searchPrefix)

		return res

	def setBoneValue(self, valuesCache, boneName, value, append, *args, **kwargs):
		"""
			Set our value to 'value'.
			Santy-Checks are performed; if the value is invalid, we flip our value back to its original
			(default) value and return false.

			:param valuesCache: Dictionary with the current values from the skeleton we belong to
			:type valuesCache: dict
			:param boneName: The Bone which should be modified
			:type boneName: str
			:param value: The value that should be assigned. It's type depends on the type of that bone
			:type boneName: object
			:param append: If true, the given value is appended to the values of that bone instead of
				replacing it. Only supported on bones with multiple=True
			:type append: bool
			:return: Wherever that operation succeeded or not.
			:rtype: bool
		"""
		from viur.core.skeleton import RefSkel, skeletonByKind
		def relSkelFromKey(key):
			if not isinstance(key, db.Key):
				key = db.Key(self.kind, key)
			if not key[0] == self.kind:
				logging.error(
					"I got a key, which kind doesn't match my type! (Got: %s, my type %s)" % (key.kind(), self.kind))
				return None
			entity = db.Get(key)
			if not entity:
				logging.error("Key %s not found" % str(key))
				return None
			relSkel = RefSkel.fromSkel(skeletonByKind(self.kind), *self.refKeys)
			relSkel.unserialize(entity)
			return relSkel

		if append and not self.multiple:
			raise ValueError("Bone %s is not multiple, cannot append!" % boneName)
		if not self.multiple and not self.using:
			if not (isinstance(value, str) or isinstance(value, db.Key)):
				logging.error(value)
				logging.error(type(value))
				raise ValueError("You must supply exactly one Database-Key to %s" % boneName)
			realValue = (value, None)
		elif not self.multiple and self.using:
			if not isinstance(value, tuple) or len(value) != 2 or \
					not (isinstance(value[0], str) or isinstance(value[0], db.Key)) or \
					not isinstance(value[1], self.using):
				raise ValueError("You must supply a tuple of (Database-Key, relSkel) to %s" % boneName)
			realValue = value
		elif self.multiple and not self.using:
			if not (isinstance(value, str) or isinstance(value, db.Key)) and not (isinstance(value, list)) \
					and all([isinstance(x, str) or isinstance(x, db.Key) for x in value]):
				raise ValueError("You must supply a Database-Key or a list hereof to %s" % boneName)
			if isinstance(value, list):
				realValue = [(x, None) for x in value]
			else:
				realValue = [(value, None)]
		else:  # which means (self.multiple and self.using)
			if not (isinstance(value, tuple) and len(value) == 2 and \
					(isinstance(value[0], str) or isinstance(value[0], db.Key)) \
					and isinstance(value[1], self.using)) and not (isinstance(value, list) and
																   all((isinstance(x, tuple) and len(x) == 2 and \
																		(isinstance(x[0], str) or isinstance(
																			x[0], db.Key)) \
																		and isinstance(x[1], self.using) for x in
																		value))):
				raise ValueError("You must supply (db.Key, RelSkel) or a list hereof to %s" % boneName)
			if not isinstance(value, list):
				realValue = [value]
			else:
				realValue = value
		if not self.multiple:
			relSkel = relSkelFromKey(realValue[0])
			if not relSkel:
				return False
			valuesCache[boneName] = {"dest": relSkel.getValuesCache(),
									 "rel": realValue[1].getValuesCache() if realValue[1] else None}
		else:
			tmpRes = []
			for val in realValue:
				relSkel = relSkelFromKey(val[0])
				if not relSkel:
					return False
				tmpRes.append({"dest": relSkel.getValuesCache(), "rel": val[1].getValuesCache() if val[1] else None})
			if append:
				if not isinstance(valuesCache[boneName], list):
					valuesCache[boneName] = []
				valuesCache[boneName].extend(tmpRes)
			else:
				valuesCache[boneName] = tmpRes
		return True

	def getReferencedBlobs(self, valuesCache, name):
		"""
			Returns the list of blob keys referenced from this bone
		"""

		def blobsFromSkel(skel, valuesCache):
			blobList = set()
			for key, _bone in skel.items():
				blobList.update(_bone.getReferencedBlobs(valuesCache, key))
			return blobList

		res = set()
		if name in valuesCache:
			if isinstance(valuesCache[name], list):
				for myDict in valuesCache[name]:
					if myDict["dest"]:
						res.update(blobsFromSkel(self._refSkelCache, myDict["dest"]))
					if myDict["rel"]:
						res.update(blobsFromSkel(self._usingSkelCache, myDict["rel"]))
			elif isinstance(valuesCache[name], dict):
				if valuesCache[name]["dest"]:
					res.update(blobsFromSkel(self._refSkelCache, valuesCache[name]["dest"]))
				if valuesCache[name]["rel"]:
					res.update(blobsFromSkel(self._usingSkelCache, valuesCache[name]["rel"]))
		return res

	def getUniquePropertyIndexValues(self, valuesCache: dict, name: str) -> List[str]:
		"""
			By default, relationalBones distinct by referenced keys. Should be overridden if a different
			behaviour is required (eg. examine values from `prop:usingSkel`)
		"""
		value = valuesCache.get(name)
		if not value:  # We don't have a value to lock
			return []
		if isinstance(value, dict):
			return self._hashValueForUniquePropertyIndex(value["dest"]["key"])
		elif isinstance(value, list):
			return self._hashValueForUniquePropertyIndex([x["dest"]["key"] for x in value])<|MERGE_RESOLUTION|>--- conflicted
+++ resolved
@@ -531,14 +531,9 @@
 						v = db.Key(v)
 					dbFilter.ancestor(v)
 					continue
-<<<<<<< HEAD
-				if not (k if "." not in k else k.split(".")[0]) in self.parentKeys:
-					logging.warning("Invalid filtering! %s is not in parentKeys of RelationalBone %s!" % (k, name))
-=======
 				boneName = k.split(".")[0]
 				if not boneName in self.parentKeys:
 					logging.warning("Invalid filtering! %s is not in parentKeys of RelationalBone %s!" % (boneName, name))
->>>>>>> f97a6576
 					raise RuntimeError()
 				dbFilter.filter("src.%s" % k, v)
 		orderList = []
