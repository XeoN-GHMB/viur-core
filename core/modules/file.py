--- conflicted
+++ resolved
@@ -100,13 +100,10 @@
 	for sizeDict in params:
 		fileData.seek(0)
 		outData = BytesIO()
-<<<<<<< HEAD
 		try:
 			img = Image.open(fileData)
 		except Image.UnidentifiedImageError:  # We can't load this image; so there's no need to try other resolutions
 			return []
-=======
-		img = Image.open(fileData)
 		iccProfile = img.info.get('icc_profile')
 		if iccProfile:
 			# JPEGs might be encoded with a non-standard color-profile; we need to compensate for this if we convert
@@ -115,7 +112,6 @@
 			src_profile = ImageCms.ImageCmsProfile(f)
 			dst_profile = ImageCms.createProfile('sRGB')
 			img = ImageCms.profileToProfile(img, inputProfile=src_profile, outputProfile=dst_profile, outputMode="RGB")
->>>>>>> b4a71c9c
 		fileExtension = sizeDict.get("fileExtension", "webp")
 		if "width" in sizeDict and "height" in sizeDict:
 			width = sizeDict["width"]
