--- conflicted
+++ resolved
@@ -7,9 +7,7 @@
 ## [develop] - Current development version
 
 ### Fixed
-<<<<<<< HEAD
 - Distinct-filters being ignored in datastore queries
-=======
 - Queries that return more than 300 entities with active dbaccelerator
 
 ## Added
@@ -19,7 +17,6 @@
 ## Changed
 - Default CSP-Rules needed for login with Google have been narrowed
 
->>>>>>> 7c5cf4d1
 
 ## [3.0.1]
 
