--- conflicted
+++ resolved
@@ -215,253 +215,7 @@
 		else:
 			htmlpath = "html/"
 		return( ChoiceLoader( [FileSystemLoader( htmlpath ), FileSystemLoader( "server/template/" )] ) )
-<<<<<<< HEAD
-=======
-	
-	def getEnv( self ):
-		"""
-			Constucts the Jinja2 environment.
-			If an application specifies an jinja2Env function, this function 
-			can alter the enviroment before its used to parse any template.
-			@returns: Jinja2 Enviroment
-		"""
-		if "htmlpath" in dir( self ):
-			htmlpath = self.htmlpath
-		else:
-			htmlpath = "html/"
-		if not "env" in dir( self ):
-			loaders = self.getLoaders()
-			self.env = Environment( loader=loaders, extensions=['jinja2.ext.do', 'jinja2.ext.loopcontrols'] )
-			self.env.globals["requestParams"] = self.getRequestParams
-			self.env.globals["getSession"] = self.getSession
-			self.env.globals["setSession"] = self.setSession
-			self.env.globals["getSkel"] = self.getSkel
-			self.env.globals["getEntry"] = self.getEntry
-			self.env.globals["getList"] = self.fetchList
-			self.env.globals["getSecurityKey"] = securitykey.create
-			self.env.globals["getCurrentUser"] = self.getCurrentUser
-			self.env.globals["getResizedURL"] = get_serving_url
-			self.env.globals["updateURL"] = self.updateURL
-			self.env.globals["execRequest"] = self.execRequest
-			self.env.globals["getHostUrl" ] = self.getHostUrl
-			self.env.globals["getLanguage" ] = self.getLanguage #session.current.getLanguage()
-			self.env.globals["modulName"] = self.moduleName #deprecated
-			self.env.globals["moduleName"] = self.moduleName
-			self.env.globals["modulPath"] = self.modulePath # deprecated
-			self.env.globals["modulePath"] = self.modulePath
-			self.env.globals["_"] = _
-			self.env.filters["tr"] = _
-			self.env.filters["urlencode"] = self.quotePlus
-			self.env.filters["shortKey"] = self.shortKey
-			if "jinjaEnv" in dir( self.parent ):
-				self.env = self.parent.jinjaEnv( self.env )
-		return( self.env )
-
-	def moduleName(self):
-		"""
-		Retrieve name of current module name the renderer is used within.
-
-		:return: Returns the name of the current module, or empty string if there is no module set.
-		"""
-		if self.parent and "modulName" in dir(self.parent):
-			return self.parent.modulName
-
-		return ""
-
-	def modulePath(self):
-		"""
-		Retrieve name of current module path the renderer is used within.
-
-		:return: Returns the path of the current module, or empty string if there is no module set.
-		"""
-		if self.parent and "modulPath" in dir(self.parent):
-			return self.parent.modulPath
-
-		return ""
-
-	def getLanguage(self, resolveAlias=False):
-		"""
-			Returns the language used for this request.
-			If resolveAlias is set, its tried to resolve the actual language
-			using conf["viur.languageAliasMap"]
-		"""
-		lang = request.current.get().language
-		if resolveAlias and lang in conf["viur.languageAliasMap"].keys():
-			lang = conf["viur.languageAliasMap"][ lang ]
-		return( lang )
-
-	def execRequest( self, path, *args, **kwargs ):
-		"""
-			Starts an internal Request.
-			This allows a template to embed the result of another
-			request inside the current response.
-			All optional parameters are passed to the requested resource.
-			@param path: Local part of the url. eg. user/list. Must not start with an /. Must not include an protocol or hostname.
-			@type path: String
-			@returns: Whatever the requested resource returns. This is *not* limited to strings!
-		"""
-		if "cachetime" in kwargs:
-			cachetime = kwargs["cachetime"]
-			del( kwargs["cachetime"] )
-		else:
-			cachetime=0
-		if conf["viur.disableCache"]: #Caching disabled by config
-			cachetime=0
-		if cachetime:
-			#Calculate the cache key that entry would be stored under
-			tmpList = [ "%s:%s" % (unicode(k), unicode(v)) for k,v in kwargs.items()]
-			tmpList.sort()
-			tmpList.extend(list(args))
-			tmpList.append(path)
-			if conf[ "viur.cacheEnvironmentKey" ]:
-				tmpList.append( conf[ "viur.cacheEnvironmentKey" ]() )
-			try:
-				appVersion = request.current.get().request.environ["CURRENT_VERSION_ID"].split('.')[0]
-			except:
-				appVersion = ""
-				logging.error("Could not determine the current application id! Caching might produce unexpected results!")
-			tmpList.append( appVersion )
-			mysha512 = sha512()
-			mysha512.update( unicode(tmpList).encode("UTF8") )
-			cacheKey = "jinja2_cache_%s" % mysha512.hexdigest()
-			res = memcache.get( cacheKey )
-			if res:
-				return( res )
-		currentRequest = request.current.get()
-		tmp_params = currentRequest.kwargs.copy()
-		currentRequest.kwargs = {"__args": args, "__outer": tmp_params}
-		currentRequest.kwargs.update( kwargs )
-		lastRequestState = currentRequest.internalRequest
-		currentRequest.internalRequest = True
-		caller = conf["viur.mainApp"]
-		pathlist = path.split("/")
-		for currpath in pathlist:
-			if currpath in dir( caller ):
-				caller = getattr( caller,currpath )
-			elif "index" in dir( caller ) and  hasattr( getattr( caller, "index" ), '__call__'):
-				caller = getattr( caller, "index" )
-			else:
-				currentRequest.kwargs = tmp_params # Reset RequestParams
-				currentRequest.internalRequest = lastRequestState
-				return( u"Path not found %s (failed Part was %s)" % ( path, currpath ) )
-		if (not hasattr(caller, '__call__') or ((not "exposed" in dir( caller ) or not caller.exposed)) and (not "internalExposed" in dir( caller ) or not caller.internalExposed)):
-			currentRequest.kwargs = tmp_params # Reset RequestParams
-			currentRequest.internalRequest = lastRequestState
-			return( u"%s not callable or not exposed" % str(caller) )
-		try:
-			resstr = caller( *args, **kwargs )
-		except Exception as e:
-			logging.error("Caught execption in execRequest while calling %s" % path)
-			logging.exception(e)
-			raise
-		currentRequest.kwargs = tmp_params
-		currentRequest.internalRequest = lastRequestState
-		if cachetime:
-			memcache.set( cacheKey, resstr, cachetime )
-		return( resstr )
-	
-	def getCurrentUser( self ):
-		return( utils.getCurrentUser() )
-	
-	def getHostUrl(self, *args,  **kwargs):
-		"""
-			Returns the hostname, including the currently used Protocol.
-			Eg: http://www.example.com
-			@returns: String
-		"""
-		url = request.current.get().request.url
-		url = url[ :url.find("/", url.find("://")+5) ]
-		return( url )
-
-	def updateURL( self, **kwargs ):
-		"""
-			Constructs a new URL based on the current requests url.
-			Given parameters are replaced if they exists in the current requests url,
-			otherwise there appended.
-			@returns: String
-		"""
-		tmpparams = {}
-		tmpparams.update( request.current.get().kwargs )
-		for key in list(tmpparams.keys()):
-			if key[0]=="_":
-				del tmpparams[ key ]
-			elif isinstance( tmpparams[ key ], unicode ):
-				tmpparams[ key ] = tmpparams[ key ].encode("UTF-8", "ignore")
-		for key, value in list(kwargs.items()):
-			if value==None:
-				if value in tmpparams.keys():
-					del tmpparams[ key ]
-			else:
-				tmpparams[key] = value
-		return "?"+ urlencode( tmpparams ).replace("&","&amp;" )
-		
-	def getRequestParams(self):
-		"""
-			Allows accessing the request-parameters from the template
-			We escape these values here, as users tend to use these in an
-			unsafe manner.
-			@returns: Dict
-		"""
-		res = {}
-		for k, v in request.current.get().kwargs.items():
-			res[ escapeString( k ) ] = escapeString( v )
-		return res
-	
-	def getSession(self):
-		"""
-			Allows templates to store variables server-side inside the session.
-			Note: This is seperate part of the session for security-reasons.
-			@returns: Dict
-		"""
-		if not session.current.get("JinjaSpace"):
-			session.current["JinjaSpace"] = {}
-		return session.current.get("JinjaSpace")
-	
-	def setSession(self,name,value):
-		"""
-			Allows templates to store variables server-side inside the session.
-			Note: This is seperate part of the session for security-reasons.
-			@param name: Name of the key to store the value under
-			@type name: String
-			@param value: Value to store
-		"""
-		sessionData = self.getSession()
-		sessionData[name]=value
-		session.current["JinjaSpace"]= sessionData
-		session.current.markChanged()
-	
-	def getEntry(self,  modul, id=None, skel="viewSkel"  ):
-		"""
-			Fetch an entry from a given modul, and return
-			the data as dict (prepared for direct use in the output).
-			Its possible to specify a different data-model as the one
-			normally used for rendering (eg. an editSkel)
-			@param modul: Modulname, from which the data should be fetched
-			@type modul: String
-			@param id: Enity-Key in urlsafe format
-			@type id: String
-			@param skel: Optional different datamodell
-			@type skel: String
-			@returns: Dict
-		"""
-		if not modul in dir ( conf["viur.mainApp"] ):
-			logging.error("getEntry called with unknown modul %s!" % modul)
-			return False
-		obj = getattr( conf["viur.mainApp"], modul)
-		if skel in dir( obj ):
-			skel = getattr( obj , skel)()
-			if isinstance( obj, Singleton ) and not id:
-				#We fetching the entry from a singleton - No id needed
-				id = str( db.Key.from_path( skel.kindName, obj.getKey() ) )
-			elif not id:
-				logging.info("getEntry called without an valid id" )
-				return( None )
-			if isinstance( skel,  Skeleton ):
-				if not skel.fromDB( id ):
-					return( None )
-				return( self.collectSkelData( skel ) )
-		return False
->>>>>>> 93bc87ba
+
 
 	def renderSkelStructure(self, skel):
 		"""
