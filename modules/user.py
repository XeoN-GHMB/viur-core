--- conflicted
+++ resolved
@@ -381,16 +381,8 @@
 			otptoken = int(otptoken)
 		except:
 			# We got a non-numeric token - this cant be correct
-<<<<<<< HEAD
-			self.userModule.render.edit(self.otpSkel())
-=======
 			self.userModule.render.edit(self.otpSkel(), tpl=self.otpTemplate)
 
-		logging.debug(otptoken)
-		logging.debug(validTokens)
-		logging.debug(otptoken in validTokens)
-
->>>>>>> ded2fa20
 		if otptoken in validTokens:
 			userKey = session.current["_otp_user"]["uid"]
 
