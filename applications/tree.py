--- conflicted
+++ resolved
@@ -378,15 +378,13 @@
 		Renders a list of all available repositories for the current user using the
 		modules default renderer.
 
-<<<<<<< HEAD
 		:returns: The rendered representation of the available root-nodes.
 		:rtype: str
 		"""
 		return self.render.listRootNodes( self.getAvailableRootNodes( name ) )
 
-=======
-	
->>>>>>> 9d09c0fe
+
+
 	@exposed
 	def list( self, skelType, node, *args, **kwargs ):
 		"""
@@ -552,12 +550,7 @@
 
 		if not skel.fromDB( id ):
 			raise errors.NotFound()
-<<<<<<< HEAD
-
-		if not self.canEdit( skelType, skel ):
-=======
 		if not self.canEdit(skelType, skel):
->>>>>>> 9d09c0fe
 			raise errors.Unauthorized()
 
 		if (len(kwargs) == 0 # no data supplied
@@ -611,12 +604,7 @@
 
 		if not skel.fromDB( id ):
 			raise errors.NotFound()
-<<<<<<< HEAD
-
-		if not self.canDelete( skelType, skel ):
-=======
 		if not self.canDelete(skelType, skel):
->>>>>>> 9d09c0fe
 			raise errors.Unauthorized()
 		if not securitykey.validate( skey, acceptSessionKey=True ):
 			raise errors.PreconditionFailed()
