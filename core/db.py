# -*- coding: utf-8 -*-
from __future__ import annotations

import os

from viur.core.config import conf
from viur.core import utils
import logging
from typing import Union, Tuple, List, Dict, Any, Callable, Set, Optional
from functools import partial
from itertools import zip_longest
from copy import deepcopy
from google.cloud import datastore, exceptions
from enum import Enum
from datetime import datetime, date, time
import binascii
from dataclasses import dataclass, field
from contextvars import ContextVar
try:
	from viur import dbaccelerator
except ImportError:
	dbaccelerator = None

"""
	Tiny wrapper around *google.appengine.api.datastore*.

	This just ensures that operations issued directly through the database-api
	doesn't interfere with ViURs internal caching. If you need skeletons anyway,
	query the database using skel.all(); its faster and is able to serve more
	requests from cache.
"""

__client__ = datastore.Client()
# The DB-Module will keep track of accessed kinds/keys in the accessLog so we can selectively flush our caches
currentDbAccessLog: ContextVar[Optional[Set[Union[KeyClass, str]]]] = ContextVar("Database-Accesslog", default=None)

# Consts
KEY_SPECIAL_PROPERTY = "__key__"
DATASTORE_BASE_TYPES = Union[None, str, int, float, bool, datetime, date, time, datastore.Key]


class SortOrder(Enum):
	Ascending = 1
	Descending = 2
	InvertedAscending = 3
	InvertedDescending = 4


@dataclass
class QueryDefinition:
	kind: str
	filters: Dict[str, DATASTORE_BASE_TYPES]
	orders: List[Tuple[str, SortOrder]]
	distinct: Union[None, List[str]] = None
	limit: int = 30
	startCursor: Union[None, str] = None
	endCursor: Union[None, str] = None
	currentCursor: Union[None, str] = None


# Proxied Function / Classed
Entity = datastore.Entity
Key = __client__.key  # Proxy-Function
KeyClass = datastore.Key  # Expose the class also
# Get = __client__.get
# Delete = __client__.delete
AllocateIds = __client__.allocate_ids
Conflict = exceptions.Conflict
Error = exceptions.GoogleCloudError

# These will be filled from skeleton.py to avoid circular references
SkelListRef = None
SkeletonInstanceRef = None


def keyHelper(inKey: Union[KeyClass, str, int], targetKind: str,
			  additionalAllowdKinds: Union[None, List[str]] = None) -> KeyClass:
	if isinstance(inKey, str):
		try:
			decodedKey = utils.normalizeKey(KeyClass.from_legacy_urlsafe(inKey))
		except:
			decodedKey = None
		if decodedKey:  # If it did decode, don't try any further
			if decodedKey.kind != targetKind and (not additionalAllowdKinds or inKey.kind not in additionalAllowdKinds):
				raise ValueError("Kin1d mismatch: %s != %s" % (decodedKey.kind, targetKind))
			return decodedKey
		if inKey.isdigit():
			inKey = int(inKey)
		return Key(targetKind, inKey)
	elif isinstance(inKey, int):
		return Key(targetKind, inKey)
	elif isinstance(inKey, KeyClass):
		if inKey.kind != targetKind and (not additionalAllowdKinds or inKey.kind not in additionalAllowdKinds):
			raise ValueError("Kin1d mismatch: %s != %s (%s)" % (inKey.kind, targetKind, additionalAllowdKinds))
		return inKey
	else:
		raise ValueError("Unknown key type %r" % type(inKey))


def encodeKey(key: KeyClass) -> str:
	"""
		Return the given key encoded as string (mimicking the old str() behaviour of keys)
	"""
	return key.to_legacy_urlsafe().decode("ASCII")


def startAccessDataLog() -> Set[Union[KeyClass, str]]:
	"""
		Clears our internal access log (which keeps track of which entries have been accessed in the current
		request). The old set of accessed entries is returned so that it can be restored with
		:func:`server.db.popAccessData` in case of nested caching.
		:return: Set of old accessed entries
	"""
	old = currentDbAccessLog.get(set())
	currentDbAccessLog.set(set())
	return old


def popAccessData(outerAccessLog: Optional[Set[Union[KeyClass, str]]] = None) -> Set[Union[KeyClass, str]]:
	"""
		Retrieves the set of entries accessed so far. If :func:`server.db.startAccessDataLog`, it will only
		include entries that have been accessed after that call, otherwise all entries accessed in the current
		request. If you called :func:`server.db.startAccessDataLog` before, you can re-apply the old log using
		the outerAccessLog param.
		:param outerAccessLog: State of your log returned by :func:`server.db.startAccessDataLog`
		:return: Set of entries accessed
	"""
	res = currentDbAccessLog.get(set())
	currentDbAccessLog.set((outerAccessLog or set()).union(res))
	return res


def Get(keys: Union[KeyClass, List[KeyClass]]) -> Union[List[Entity], Entity, None]:
	dataLog = currentDbAccessLog.get(set())
	if isinstance(keys, list):
		for key in keys:
			if not key.kind.startswith("viur"):
				dataLog.add(key)
		if dbaccelerator and not IsInTransaction():  # Use the fast-path fetch
			return dbaccelerator.fetchMulti(keys)
		else:
			# GetMulti does not obey orderings - results can be returned in any order. We'll need to fix this here
			resList = list(__client__.get_multi(keys))
			resList.sort(key=lambda x: keys.index(x.key) if x else -1)
			return resList
	if not keys.kind.startswith("viur"):
		dataLog.add(keys)
	if dbaccelerator and not IsInTransaction():  # Use the fast-path fetch
		return dbaccelerator.fetchMulti([keys])[0]
	else:
		return __client__.get(keys)


def Put(entity: Union[Entity, List[Entity]]):
	"""
		Save an entity in the Cloud Datastore.
		Also ensures that no string-key with an digit-only name can be used.
		:param entity: The entity to be saved to the datastore.
	"""
	dataLog = currentDbAccessLog.get(set())
	if not isinstance(entity, list):
		entity = [entity]
	for e in entity:
		if not e.key.is_partial:
			if not e.key.kind.startswith("viur"):
				dataLog.add(e.key)
			if e.key.name and e.key.name.isdigit():
				raise ValueError("Cannot store an entity with digit-only string key")
		else:
			if not e.key.kind.startswith("viur"):
				dataLog.add(e.key.kind)
	# fixUnindexableProperties(e)
	return __client__.put_multi(entities=entity)


def Delete(keys: Union[Entity, List[Entity], KeyClass, List[KeyClass]]):
	dataLog = currentDbAccessLog.get(set())
	if isinstance(keys, list):
		keys = [(x if isinstance(x, KeyClass) else x.key) for x in keys]
		for key in keys:
			if not key.kind.startswith("viur"):
				dataLog.add(key)
		return __client__.delete_multi(keys)
	else:
		if isinstance(keys, KeyClass):
			if not keys.kind.startswith("viur"):
				dataLog.add(keys)
			return __client__.delete(keys)
		else:
			if not keys.key.kind.startswith("viur"):
				dataLog.add(keys.key)
			return __client__.delete(keys.key)


def fixUnindexableProperties(entry: Entity):
	def hasUnindexableProperty(prop):
		if isinstance(prop, dict):
			return any([hasUnindexableProperty(x) for x in prop.values()])
		elif isinstance(prop, list):
			return any([hasUnindexableProperty(x) for x in prop])
		elif isinstance(prop, (str, bytes)):
			return len(prop) >= 500
		else:
			return False

	resList = []
	for k, v in entry.items():
		if hasUnindexableProperty(v):
			if isinstance(v, dict):
				innerEntry = Entity()
				innerEntry.update(v)
				entry[k] = fixUnindexableProperties(innerEntry)
				if isinstance(v, Entity):
					innerEntry.key = v.key
			else:
				resList.append(k)
	entry.exclude_from_indexes = resList
	return entry


def _entryMatchesQuery(entry: Entity, singleFilter: dict) -> bool:
	def doesMatch(entryValue, requestedValue, opcode):
		if isinstance(entryValue, list):
			return any([doesMatch(x, requestedValue, opcode) for x in entryValue])
		if opcode == "=" and entryValue == requestedValue:
			return True
		elif opcode == "<" and entryValue < requestedValue:
			return True
		elif opcode == ">" and entryValue > requestedValue:
			return True
		elif opcode == "<=" and entryValue <= requestedValue:
			return True
		elif opcode == ">=" and entryValue >= requestedValue:
			return True
		return False

	for filterStr, filterValue in singleFilter.items():
		field, opcode = filterStr.split(" ")
		entryValue = entry.get(field)
		if not doesMatch(entryValue, filterValue, opcode):
			return False
	return True


def GetOrInsert(key: Key, **kwargs):
	"""
		Either creates a new entity with the given key, or returns the existing one.

		Its guaranteed that there is no race-condition here; it will never overwrite an
		previously created entity. Extra keyword arguments passed to this function will be
		used to populate the entity if it has to be created; otherwise they are ignored.

		:param key: The key which will be fetched or created. \
		If key is a string, it will be used as the name for the new entity, therefore the \
		collectionName is required in this case.
		:type key: server.db.Key | str
		:param kindName: The data kind to use for that entity. Ignored if key is a db.Key.
		:type kindName: str

		:param parent: The parent entity of the entity.
		:type parent: db.Key or None

		:returns: Returns the wanted Entity.
		:rtype: server.db.Entity
	"""

	def txn(key, kwargs):
		obj = Get(key)
		if not obj:
			obj = Entity(key)
			for k, v in kwargs.items():
				obj[k] = v
			Put(obj)
		return obj

	if IsInTransaction():
		return txn(key, kwargs)
	return RunInTransaction(txn, key, kwargs)


class Query(object):
	"""
		Base Class for querying the firestore
	"""

	def __init__(self, kind: str, srcSkelClass: Union["SkeletonInstance", None] = None, *args, **kwargs):
		super(Query, self).__init__()
		self.kind = kind
		self.srcSkel = srcSkelClass
		self.queries: Union[None, QueryDefinition, List[QueryDefinition]] = QueryDefinition(kind, {}, [])
		cbSignature = Union[None, Callable[[Query, str, Union[DATASTORE_BASE_TYPES, List[DATASTORE_BASE_TYPES]]], Union[
			None, Tuple[str, Union[DATASTORE_BASE_TYPES, List[DATASTORE_BASE_TYPES]]]]]]
		self._filterHook: cbSignature = None
		self._orderHook: cbSignature = None
		# Sometimes, the default merge functionality from MultiQuery is not sufficient
		self._customMultiQueryMerge: Union[None, Callable[[Query, List[List[Entity]], int], List[Entity]]] = None
		# Some (Multi-)Queries need a different amount of results per subQuery than actually returned
		self._calculateInternalMultiQueryLimit: Union[None, Callable[[Query, int], int]] = None
		# Allow carrying custom data along with the query. Currently only used by spartialBone to record the guranteed correctnes
		self.customQueryInfo = {}
		self.origKind = kind
		self._lastEntry = None
		self._fulltextQueryString: Union[None, str] = None
		self.lastCursor = None
		if not kind.startswith("viur") and not kwargs.get("_excludeFromAccessLog"):
			currentDbAccessLog.get(set()).add(kind)

	def setFilterHook(self, hook):
		"""
			Installs *hook* as a callback function for new filters.

			*hook* will be called each time a new filter constrain is added to the query.
			This allows e. g. the relationalBone to rewrite constrains added after the initial
			processing of the query has been done (e. g. by ``listFilter()`` methods).

			:param hook: The function to register as callback. \
			A value of None removes the currently active hook.
			:type hook: callable

			:returns: The previously registered hook (if any), or None.
		"""
		old = self._filterHook
		self._filterHook = hook
		return old

	def setOrderHook(self, hook):
		"""
			Installs *hook* as a callback function for new orderings.

			*hook* will be called each time a :func:`db.Query.order` is called on this query.

			:param hook: The function to register as callback. \
			A value of None removes the currently active hook.
			:type hook: callable

			:returns: The previously registered hook (if any), or None.
		"""
		old = self._orderHook
		self._orderHook = hook
		return old

	def mergeExternalFilter(self, filters):
		"""
			Safely merges filters according to the data model.

			Its only valid to call this function if the query has been created using
			:func:`server.skeleton.Skeleton.all`.

			Its safe to pass filters received from an external source (a user);
			unknown/invalid filters will be ignored, so the query-object is kept in a
			valid state even when processing malformed data.

			If complex queries are needed (e.g. filter by relations), this function
			shall also be used.

			See also :func:`server.db.Query.filter` for simple filters.

			:param filters: A dictionary of attributes and filter pairs.
			:type filters: dict

			:returns: Returns the query itself for chaining.
			:rtype: server.db.Query
		"""
		if self.srcSkel is None:
			raise NotImplementedError("This query has not been created using skel.all()")
		if self.queries is None:  # This query is allready unsatifiable and adding more constrains to this wont change this
			return self
		skel = self.srcSkel
		if "search" in filters:
			if self.srcSkel.customDatabaseAdapter and self.srcSkel.customDatabaseAdapter.providesFulltextSearch:
				self._fulltextQueryString = str(filters["search"])
			else:
				logging.warning(
					"Got a fulltext search query for %s which does not have a suitable customDatabaseAdapter"
					% self.srcSkel.kindName
				)
				self.queries = None
		bones = [(y, x) for x, y in skel.items()]
		try:
			# Process filters first
			for bone, key in bones:
				bone.buildDBFilter(key, skel, self, filters)
			# Parse orders
			for bone, key in bones:
				bone.buildDBSort(key, skel, self, filters)
		except RuntimeError as e:
			logging.exception(e)
			self.queries = None
			return self
		if "cursor" in filters and filters["cursor"] and filters["cursor"].lower() != "none":
			self.setCursor(filters["cursor"])
		if "limit" in filters and str(filters["limit"]).isdigit() and int(filters["limit"]) > 0 and int(
				filters["limit"]) <= 100:
			self.limit(int(filters["limit"]))
		return self

	def filter(self, prop: str, value: Union[DATASTORE_BASE_TYPES, List[DATASTORE_BASE_TYPES]]) -> Query:
		"""
			Adds a new constraint to this query.

			The following examples are equivalent: ``filter( "name", "John" )``
			and ``filter( {"name": "John"} )``.

			See also :func:`server.db.Query.mergeExternalFilter` for a safer filter implementation.

			:param prop: Name of the property + operation we'll filter by

			:param value: The value of that filter. Only valid, if *key* is a string.

			:returns: Returns the query itself for chaining.
			:rtype: server.db.Query
		"""
		if self.queries is None:
			# This query is already unsatisfiable and adding more constrains to this won't change this
			return self
		if self._filterHook is not None:
			try:
				r = self._filterHook(self, prop, value)
			except RuntimeError:
				self.queries = None
				return self
			if r is None:
				# The Hook did something special directly on 'self' to apply that filter,
				# no need for us to do anything
				return self
			prop, value = r
		if " " not in prop:
			# Ensure that an equality filter is explicitly postfixed with " ="
			field = prop
			op = "="
		else:
			field, op = prop.split(" ")
		if op.lower() in {"!=", "in"}:
			if isinstance(self.queries, list):
				raise NotImplementedError("You cannot use multiple IN or != filter")
			origQuery = self.queries
			self.queries = []
			if op == "!=":
				newFilter = deepcopy(origQuery)
				newFilter.filters["%s <" % field] = value
				self.queries.append(newFilter)
				newFilter = deepcopy(origQuery)
				newFilter.filters["%s >" % field] = value
				self.queries.append(newFilter)
			else:  # IN filter
				if not (isinstance(value, list) or isinstance(value, tuple)):
					raise ValueError("Value must be list or tuple if using IN filter!")
				for val in value:
					newFilter = deepcopy(origQuery)
					newFilter.filters["%s =" % field] = val
					self.queries.append(newFilter)
		else:
			if isinstance(self.queries, list):
				for singeFilter in self.queries:
					singeFilter.filters["%s %s" % (field, op)] = value
			else:  # It must be still a dict (we tested for None already above)
				self.queries.filters["%s %s" % (field, op)] = value
			if op in {"<", "<=", ">", ">="}:
				if isinstance(self.queries, list):
					for queryObj in self.queries:
						if not queryObj.orders or queryObj.orders[0][0] != field:
							queryObj.orders = [(field, SortOrder.Ascending)] + (queryObj.orders or [])
				else:
					if not self.queries.orders or self.queries.orders[0][0] != field:
						self.queries.orders = [(field, SortOrder.Ascending)] + (self.queries.orders or [])
		return self

	def order(self, *orderings: Tuple[str, SortOrder]) -> Query:
		"""
			Specify a query sorting.

			Resulting entities will be sorted by the first property argument, then by the
			second, and so on.

			The following example

			.. code-block:: python

				query = Query( "Person" )
				query.order(("bday" db.SortOrder.Ascending), ("age", db.SortOrder.Descending))

			sorts every Person in order of their birthday, starting with January 1.
			People with the same birthday are sorted by age, oldest to youngest.


			``order()`` may be called multiple times. Each call resets the sort order
			from scratch.

			If an inequality filter exists in this Query it must be the first property
			passed to ``order()``. Any number of sort orders may be used after the
			inequality filter property. Without inequality filters, any number of
			filters with different orders may be specified.

			Entities with multiple values for an order property are sorted by their
			lowest value.

			Note that a sort order implies an existence filter! In other words,
			Entities without the sort order property are filtered out, and *not*
			included in the query results.

			If the sort order property has different types in different entities -
			e.g. if bob['id'] is an int and fred['id'] is a string - the entities will be
			grouped first by the property type, then sorted within type. No attempt is
			made to compare property values across types.


			:param orderings: The properties to sort by, in sort order.\
			Each argument must be a (string, direction) 2-tuple.

			:returns: Returns the query itself for chaining.
		"""
		if self.queries is None:
			# This Query is unsatisfiable - don't try to bother
			return self
		if self._orderHook is not None:
			try:
				orderings = self._orderHook(self, orderings)
			except RuntimeError:
				self.queries = None
				return self
			if orderings is None:
				return self
		if isinstance(self.queries, list):
			for query in self.queries:
				query.orders = list(orderings)
		else:
			self.queries.orders = list(orderings)
		return self

	def setCursor(self, startCursor, endCursor=None):
		"""
			Sets the start cursor for this query.

			The result set will only include results behind that cursor.
			The cursor is generated by an earlier query with exactly the same configuration.

			Its safe to use client-supplied cursors, a cursor can't be abused to access entities
			which don't match the current filters.

			:param cursor: The cursor key to set to the Query.
			:type cursor: str | datastore_query.Cursor

			:returns: Returns the query itself for chaining.
			:rtype: server.db.Query
		"""
		assert isinstance(self.queries, QueryDefinition)
		self.queries.startCursor = startCursor
		self.queries.endCursor = endCursor
		#if isinstance(startCursor, str) and startCursor.startswith("h-"):
		#	self._startCursor = bytes.fromhex(startCursor[2:])
		#else:
		#	self._startCursor = startCursor
		#self._endCursor = endCursor
		return self

		def untrustedCursorHelper(cursor):
			splits = str(cursor).split("_")
			if len(splits) != 3:
				raise InvalidCursorError("Invalid cursor format")
			res = "%s_%s" % (splits[0], splits[1])
			if not utils.hmacVerify(res, splits[2]):
				raise InvalidCursorError("Cursor signature invalid")
			return res

		if isinstance(startCursor, str):
			startCursor = untrustedCursorHelper(startCursor)
		elif isinstance(startCursor, list) or startCursor is None:
			pass
		else:
			raise ValueError("startCursor must be String, datastore_query.Cursor or None")
		if endCursor is not None:
			if isinstance(endCursor, str):
				endCursor = untrustedCursorHelper(endCursor)
			elif isinstance(endCursor, list) or endCursor is None:
				pass
			else:
				raise ValueError("endCursor must be String, datastore_query.Cursor or None")
		self._startCursor = startCursor
		self._endCursor = endCursor
		return self

	def limit(self, limit):
		"""
			Sets the query limit to *amount* entities in the result.

			Specifying an limit of 0 disables the limit (use with care!).

			:param limit: The maximum number of entities.
			:type limit: int

			:returns: Returns the query itself for chaining.
			:rtype: server.db.Query
		"""
		if isinstance(self.queries, QueryDefinition):
			self.queries.limit = limit
		elif isinstance(self.queries, list):
			for query in self.queries:
				query.limit = limit
		return self

	def distinctOn(self, keyList: List[str]) -> self:
		"""
			Ensure only entities with distinct values on the fields listed are returned.
			This will implicitly override your SortOrder as all fields listed in keyList have to be sorted first.
		"""
		self._distinct = keyList
		return self

	def getCursor(self):
		"""
			Get a valid cursor from the last run of this query.

			The source of this cursor varies depending on what the last call was:
			- :func:`server.db.Query.run`: A cursor that points immediately behind the\
			last result pulled off the returned iterator.
			- :func:`server.db.Query.get`:: A cursor that points immediately behind the\
			last result in the returned list.
			- :func:`server.db.Query.count`: A cursor that points immediately behind the\
			last result counted.

			:returns: A cursor that can be used in subsequent query requests.
			:rtype: datastore_query.Cursor

			:raises: :exc:`AssertionError` if the query has not yet been run or cannot be compiled.
		"""
		if isinstance(self.queries, QueryDefinition):
			q = self.queries
		elif isinstance(self.queries, list):
			q = self.queries[0]
		return q.currentCursor.decode("ASCII") if q.currentCursor else None

	def getKind(self):
		"""
			Returns the kind of this query.

			:rtype: str
		"""
		return self.kind

	def _runSingleFilterQuery(self, query, limit):
		qry = __client__.query(kind=query.kind)
		for k, v in query.filters.items():
			key, op = k.split(" ")
			qry.add_filter(key, op, v)
		if query.distinct:
			# Distinct is kinda tricky as all Fieldpaths listed in self._distinct have to be also the first sort orders.
			# We try to keep the requested order intact if possible, otherwise we'll merge / append it to the end
			qry.distinct_on = query.distinct
			newSortOrder = []
			postPonedOrders = {}
			for distinctKey, sortTuple in zip_longest(query.distinct, query.orders):
				if distinctKey and sortTuple:
					(orderProp, orderDir) = sortTuple
					if distinctKey == orderProp:
						newSortOrder.append(sortTuple)
					elif distinctKey in postPonedOrders:
						newSortOrder.append((distinctKey, postPonedOrders[distinctKey]))
						del postPonedOrders[distinctKey]
					else:
						newSortOrder.append((distinctKey, SortOrder.Ascending))
						postPonedOrders[orderProp] = orderDir
				elif distinctKey:
					newSortOrder.append((distinctKey, SortOrder.Ascending))
				elif sortTuple:
					for k, v in postPonedOrders.items():
						newSortOrder.append((k, v))
					postPonedOrders = {}
					newSortOrder.append(sortTuple)
			for k, v in postPonedOrders.items():
				newSortOrder.append((k, v))
			if newSortOrder != query.orders:
				logging.warning("Sortorder fixed to %s due to distinct filtering!" % newSortOrder)
			qry.order = [x[0] if x[1] == SortOrder.Ascending else "-" + x[0] for x in newSortOrder]
		else:
			qry.order = [x[0] if x[1] == SortOrder.Ascending else "-" + x[0] for x in query.orders]
<<<<<<< HEAD
		if dbaccelerator and not IsInTransaction():  # Use the fast-path fetch
			qry.keys_only()
			qryRes = qry.fetch(limit=limit, start_cursor=query.startCursor, end_cursor=query.endCursor)
			res = dbaccelerator.fetchMulti([x.key for x in next(qryRes.pages)])
		else:
			qryRes = qry.fetch(limit=limit, start_cursor=query.startCursor, end_cursor=query.endCursor)
			res = list(next(qryRes.pages))
		query.currentCursor = qryRes.next_page_token
=======
		qryRes = qry.fetch(limit=limit, start_cursor=query.startCursor, end_cursor=query.endCursor)
		res = list(qryRes)
		if os.getenv("DATASTORE_EMULATOR_HOST"):
			query.currentCursor = qryRes.next_page_token if query.startCursor != qryRes.next_page_token else None
		else:
			query.currentCursor = qryRes.next_page_token
>>>>>>> dfe016f7
		return res

	def _mergeMultiQueryResults(self, inputRes: List[List[Entity]]) -> List[Entity]:
		"""
			Merge the lists of entries into a single list; removing duplicates and restoring sort-order
		:param inputRes: Nested Lists of Entries returned by each individual query run
		:return: Sorted & deduplicated list of entries
		"""
		seenKeys = set()
		res = []
		for subList in inputRes:
			for entry in subList:
				key = entry.key
				if key in seenKeys:
					continue
				seenKeys.add(key)
				res.append(entry)
		# Fixme: What about filters that mix different inequality filters - we'll now simply ignore any implicit sortorder
		return self._resortResult(res, {}, self.queries[0].orders)

	def _resortResult(self, entities: List[Entity], filters: Dict[str, DATASTORE_BASE_TYPES],
					  orders: List[Tuple[str, SortOrder]]) -> List[Entity]:

		def getVal(src: Entity, fieldVars: Union[str, Tuple[str]], direction: SortOrder) -> Any:
			# Descent into the target until we reach the property we're looking for
			if isinstance(fieldVars, tuple):
				for fv in fieldVars:
					if not fv in src:
						return None
					src = src[fv]
			else:
				if not fieldVars in src:
					return (str(type(None)), 0)
				src = src[fieldVars]
			# Lists are handled differently, here the smallest or largest value determines it's position in the result
			if isinstance(src, list) and len(src):
				try:
					src.sort()
				except TypeError:
					# It's a list of dicts or the like for which no useful sort-order is specified
					pass
				if direction == SortOrder.Ascending:
					src = src[0]
				else:
					src = src[-1]
			# We must return this tuple because inter-type comparison isn't possible in Python3 anymore
			return str(type(src)), src if src is not None else 0

		# Check if we have an inequality filter which implies an sortorder
		ineqFilter = None
		for k, _ in filters.items():
			end = k[-2:]
			if "<" in end or ">" in end:
				ineqFilter = k.split(" ")[0]
				break
		if ineqFilter and (not orders or not orders[0][0] == ineqFilter):
			orders = [(ineqFilter, SortOrder.Ascending)] + (orders or [])

		for orderField, direction in orders[::-1]:
			if orderField == KEY_SPECIAL_PROPERTY:
				pass  # FIXME !!
			# entities.sort(key=lambda x: x.key, reverse=direction == SortOrder.Descending)
			else:
				try:
					entities.sort(key=partial(getVal, fieldVars=orderField, direction=direction),
								  reverse=direction == SortOrder.Descending)
				except TypeError:
					# We hit some incomparable types
					pass
		return entities

	def _fixKind(self, resultList):
		"""
			Jump to parentKind if nessesary (used in realtions)
		:param resultList:
		:return:
		"""
		resultList = list(resultList)
		if resultList and resultList[0].key.kind != self.origKind and resultList[0].key.parent and \
				resultList[0].key.parent.kind == self.origKind:
			return list(Get([x.key.parent for x in resultList]))
		return resultList

	def run(self, limit=-1, **kwargs):
		"""
			Run this query.

			It is more efficient to use *limit* if the number of results is known.

			If queried data is wanted as instances of Skeletons, :func:`server.db.Query.fetch`
			should be used.

			:param limit: Limits the query to the defined maximum entities.
			:type limit: int

			:param kwargs: Any keyword arguments accepted by datastore_query.QueryOptions().

			:returns: An iterator that provides access to the query results iterator
			:rtype: list

			:raises: :exc:`BadFilterError` if a filter string is invalid
			:raises: :exc:`BadValueError` if a filter value is invalid.
			:raises: :exc:`BadQueryError` if an IN filter in combination with a sort order on\
			another property is provided
		"""
		if self.queries is None:
			return None

		if self._fulltextQueryString:
			if IsInTransaction():
				raise InvalidStateError("Can't run fulltextSearch inside transactions!")
			qryStr = self._fulltextQueryString
			self._fulltextQueryString = None  # Reset, so the adapter can still work with this query
			res = self.srcSkel.customDatabaseAdapter.fulltextSearch(qryStr, self)
			if not self.srcSkel.customDatabaseAdapter.fulltextSearchGuaranteesQueryConstrains:
				# Search might yield results that are not included in the listfilter
				if isinstance(self.queries, dict):  # Just one
					res = [x for x in res if _entryMatchesQuery(x, self.queries)]
				else:  # Multi-Query, must match at least one
					res = [x for x in res if any([_entryMatchesQuery(x, y) for y in self.queries])]
		elif isinstance(self.queries, list):
			# We have more than one query to run
			if self._calculateInternalMultiQueryLimit:
				limit = self._calculateInternalMultiQueryLimit(self, limit if limit != -1 else self.queries[0].limit)
			res = []
			# We run all queries first (preventing multiple round-trips to the server)
			for singleQuery in self.queries:
				res.append(self._runSingleFilterQuery(singleQuery, limit if limit != -1 else singleQuery.limit))
			# Wait for the actual results to arrive and convert the protobuffs to Entries
			res = [self._fixKind(x) for x in res]
			if self._customMultiQueryMerge:
				# We have a custom merge function, use that
				res = self._customMultiQueryMerge(self, res, limit if limit != -1 else self.queries[0].limit)
			else:
				# We must merge (and sort) the results ourself
				res = self._mergeMultiQueryResults(res)
		else:  # We have just one single query
			res = self._fixKind(self._runSingleFilterQuery(self.queries, limit if limit != -1 else self.queries.limit))
		if conf["viur.debug.traceQueries"]:
			#orders = self.queries.orders
			filters = self.queries
			distinctOn = "" # "" distinct on %s" % str(self._distinct) if self._distinct else ""
			if self.kind != self.origKind:
				logging.debug("Queried %s via %s with filter %s and orders %s. Returned %s results" % (self.origKind, self.kind, filters, distinctOn, len(res)))
			else:
				logging.debug("Queried %s with filter %s and orders %s. Returned %s results" % (self.kind, filters, distinctOn, len(res)))
		if res:
			self._lastEntry = res[-1]
		return res

	def fetch(self, limit=-1, **kwargs):
		"""
			Run this query and fetch results as :class:`server.skeleton.SkelList`.

			This function is similar to :func:`server.db.Query.run`, but returns a
			:class:`server.skeleton.SkelList` instance instead of Entities.

			:warning: The query must be limited!

			If queried data is wanted as instances of Entity, :func:`server.db.Query.run`
			should be used.

			:param limit: Limits the query to the defined maximum entities. \
			A maxiumum value of 99 entries can be fetched at once.
			:type limit: int

			:raises: :exc:`BadFilterError` if a filter string is invalid
			:raises: :exc:`BadValueError` if a filter value is invalid.
			:raises: :exc:`BadQueryError` if an IN filter in combination with a sort order on\
			another property is provided
		"""
		if self.srcSkel is None:
			raise NotImplementedError("This query has not been created using skel.all()")
		#limit = limit if limit != -1 else self._limit
		if limit != -1 and not (0 < limit < 100):
			logging.error(("Limit", limit))
			raise NotImplementedError(
				"This query is not limited! You must specify an upper bound using limit() between 1 and 100")
		dbRes = self.run(limit)
		if dbRes is None:
			return None
		res = SkelListRef(self.srcSkel)
		for e in dbRes:
			skelInstance = SkeletonInstanceRef(self.srcSkel.skeletonCls, clonedBoneMap=self.srcSkel.boneMap)
			skelInstance.dbEntity = e
			res.append(skelInstance)
		res.getCursor = lambda: self.getCursor()
		return res

	def iter(self, keysOnly=False):
		"""
			Run this query and return an iterator for the results.

			The advantage of this function is, that it allows for iterating
			over a large result-set, as it hasn't have to be pulled in advance
			from the data store.

			The disadvantage is, that is supports no caching yet.

			This function intentionally ignores a limit set by :func:`server.db.Query.limit`.

			:warning: If iterating over a large result set, make sure the query supports cursors. \
			Otherwise, it might not return all results as the AppEngine doesn't maintain the view \
			for a query for more than ~30 seconds.

			:param keysOnly: If the query should be used to retrieve entity keys only.
			:type keysOnly: bool
		"""
		if self.queries is None:  # Noting to pull here
			raise StopIteration()
		elif isinstance(self.queries, list):
			raise ValueError("No iter on Multiqueries")
		while True:
			qryRes = self._runSingleFilterQuery(self.queries, 20)
			yield from qryRes
			if not self.queries.currentCursor:  # We reached the end of that query
				break
			self.queries.startCursor = self.queries.currentCursor

	def getEntry(self) -> Union[None, Entity]:
		"""
			Returns only the first entity of the current query.

			:returns: dict on success, or None if the result-set is empty.
			:rtype: dict
		"""
		try:
			res = list(self.run(limit=1))[0]
			return res
		except (IndexError, TypeError):  # Empty result-set
			return None

	def getSkel(self):
		"""
			Returns a matching :class:`server.db.skeleton.Skeleton` instance for the
			current query.

			Its only possible to use this function if this query has been created using
			:func:`server.skeleton.Skeleton.all`.

			:returns: The Skeleton or None if the result-set is empty.
			:rtype: :class:`server.skeleton.Skeleton`
		"""
		if self.srcSkel is None:
			raise NotImplementedError("This query has not been created using skel.all()")
		res = self.getEntry()
		if res is None:
			return None
		self.srcSkel.setEntity(res)
		return self.srcSkel

	def clone(self, keysOnly=None):
		"""
			Returns a deep copy of the current query.

			:param keysOnly: If the query should be used to retrieve entity keys only\
			in the new query.
			:type keysOnly: bool

			:returns: The cloned query.
			:rtype: server.db.Query
		"""
		res = Query(self.getKind(), self.srcSkel)
		res.kind = self.kind
		res.queries = deepcopy(self.queries)
		#res.filters = deepcopy(self.filters)
		#res.orders = deepcopy(self.orders)
		#res._limit = self._limit
		res._filterHook = self._filterHook
		res._orderHook = self._orderHook
		#res._startCursor = self._startCursor
		#res._endCursor = self._endCursor
		res._customMultiQueryMerge = self._customMultiQueryMerge
		res._calculateInternalMultiQueryLimit = self._calculateInternalMultiQueryLimit
		res.customQueryInfo = self.customQueryInfo
		res.origKind = self.origKind
		res._fulltextQueryString = self._fulltextQueryString
		#res._distinct = self._distinct
		return res

	def __repr__(self):
		return "<db.Query on %s with queries %s>" % (self.kind, self.queries)


def IsInTransaction():
	return __client__.current_transaction is not None


def acquireTransactionSuccessMarker() -> str:
	"""
		Generates a token that will be written to the firestore (under "viur-transactionmarker") if the transaction
		completes successfully. Currently only used by deferredTasks to check if the task should actually execute
		or if the transaction it was created in failed.
	:return: Name of the entry in viur-transactionmarker
	"""
	txn = __client__.current_transaction
	assert txn, "acquireTransactionSuccessMarker cannot be called outside an transaction"
	marker = binascii.b2a_hex(txn.id).decode("ASCII")
	if not "viurTxnMarkerSet" in dir(txn):
		e = Entity(Key("viur-transactionmarker", marker))
		e["creationdate"] = datetime.now()
		Put(e)
		txn.viurTxnMarkerSet = True
	return marker


def RunInTransaction(callee, *args, **kwargs):
	with __client__.transaction():
		res = callee(*args, **kwargs)
	return res


__all__ = [KEY_SPECIAL_PROPERTY, DATASTORE_BASE_TYPES, SortOrder, Entity, Key, KeyClass, Put, Get, Delete, AllocateIds,
		   Conflict, Error, keyHelper, fixUnindexableProperties, GetOrInsert, Query, IsInTransaction,
		   acquireTransactionSuccessMarker, RunInTransaction]<|MERGE_RESOLUTION|>--- conflicted
+++ resolved
@@ -673,23 +673,17 @@
 			qry.order = [x[0] if x[1] == SortOrder.Ascending else "-" + x[0] for x in newSortOrder]
 		else:
 			qry.order = [x[0] if x[1] == SortOrder.Ascending else "-" + x[0] for x in query.orders]
-<<<<<<< HEAD
 		if dbaccelerator and not IsInTransaction():  # Use the fast-path fetch
 			qry.keys_only()
 			qryRes = qry.fetch(limit=limit, start_cursor=query.startCursor, end_cursor=query.endCursor)
 			res = dbaccelerator.fetchMulti([x.key for x in next(qryRes.pages)])
 		else:
 			qryRes = qry.fetch(limit=limit, start_cursor=query.startCursor, end_cursor=query.endCursor)
-			res = list(next(qryRes.pages))
-		query.currentCursor = qryRes.next_page_token
-=======
-		qryRes = qry.fetch(limit=limit, start_cursor=query.startCursor, end_cursor=query.endCursor)
-		res = list(qryRes)
+			res = list(qryRes)
 		if os.getenv("DATASTORE_EMULATOR_HOST"):
 			query.currentCursor = qryRes.next_page_token if query.startCursor != qryRes.next_page_token else None
 		else:
 			query.currentCursor = qryRes.next_page_token
->>>>>>> dfe016f7
 		return res
 
 	def _mergeMultiQueryResults(self, inputRes: List[List[Entity]]) -> List[Entity]:
