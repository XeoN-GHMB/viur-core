--- conflicted
+++ resolved
@@ -6,12 +6,8 @@
 ## [develop] - Current development version
 
 ### Fixed
-<<<<<<< HEAD
 - Removed counter on delete recursive in tree module. This is no longer possible since it works deferred.
-
-=======
 - Added missing fromClient function to spatialBone so it can be set using Vi/Admin again
->>>>>>> fbd1f37c
 
 ## [2.5.0] Vesuv - 2019-06-07
 
