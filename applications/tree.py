# -*- coding: utf-8 -*-
from server.bones import baseBone, numericBone
from server.skeleton import Skeleton, skeletonByKind
from server import utils
from server import errors, session, conf, securitykey
from server import db
from server import forcePost, forceSSL, exposed, internalExposed
from time import time
from server.tasks import callDeferred
from google.appengine.api import users
from datetime import datetime
import logging

class TreeLeafSkel( Skeleton ):
	parentdir = baseBone( descr="Parent", visible=False, indexed=True, readOnly=True )
	parentrepo = baseBone( descr="BaseRepo", visible=False, indexed=True, readOnly=True )
	
	def fromDB( self, *args, **kwargs ):
		res = super( TreeLeafSkel, self ).fromDB( *args, **kwargs )

		# Heal missing parent-repo values
		if res and not self["parentrepo"].value:
			dbObj = db.Get( self["id"].value )

			if not "parentdir" in dbObj.keys(): #RootNode
				return res

			while( "parentdir" in dbObj.keys() and dbObj["parentdir"] ):
				dbObj = db.Get( dbObj[ "parentdir" ] )

			self["parentrepo"].value = str( dbObj.key() )
			self.toDB()

		return res

class TreeNodeSkel( TreeLeafSkel ):
	pass


class Tree( object ):
	"""
	Tree is a ViUR BasicApplication.

	In this application, entries are hold in directories, which can be nested. Data in a Tree application
	always consists of nodes (=directories) and leafs (=files).

	:ivar kindName: Name of the kind of data entities that are managed by the application. \
	This information is used to bind a specific :class:`server.skeleton.Skeleton`-class to the \
	application. For more information, refer to the function :func:`resolveSkel`.\
	\
	In difference to the other ViUR BasicApplication, the kindName in Trees evolve into the kindNames\
	*kindName + "node"* and *kindName + "leaf"*, because information can be stored in different kinds.
	:vartype kindName: str

	:ivar adminInfo: todo short info on how to use adminInfo.
	:vartype adminInfo: dict | callable
	"""

	kindName = None
	adminInfo = {
		"name": "BaseTree",                     # Module name as shown in the admin tools
		"handler": "tree",                      # Which handler to invoke
		"icon": "icons/modules/tree.svg"        # Icon for this module
	}


	def __init__( self, modulName, modulPath, *args, **kwargs ):
		self.modulName = modulName
		self.modulPath = modulPath

		if self.adminInfo and self.viewSkel("leaf"):
			for r in ["add", "edit", "view", "delete"]:
				rightName = "%s-%s" % (modulName, r )
				if not rightName in conf["viur.accessRights"]:
					conf["viur.accessRights"].append( rightName )

	def _resolveSkel(self, skelType, *args, **kwargs):
		"""
		Retrieve the generally associated :class:`server.skeleton.Skeleton` that is used by
		the application for the requested *skelType*. In difference to the other ViUR BasicApplication,
		the kindName in Trees evolve into the kindNames *kindName + "node"* and *kindName + "leaf"*,
		because information can be stored in different kinds.

		This is either be defined by the member variable *kindName* or by a Skeleton named like the
		application class in lower-case order.

		If this behavior is not wanted, it can be definitely overridden by defining module-specific
		:func:`viewSkel`,:func:`addSkel`, or :func:`editSkel` functions, or by overriding this
		function in general.

		:param skelType: This must be either "node" or "leaf", depending on which kind of Skeleton is wanted.
		:type skelType: str

		:return: Returns a Skeleton instance that matches the application.
		:rtype: server.skeleton.Skeleton
		"""
		if not skelType.lower() in ["node", "leaf"]:
			return None

		if self.kindName:
			kName = self.kindName + skelType.lower()
		else:
			kName = unicode( type(self).__name__ ).lower() + skelType.lower()

		return skeletonByKind( kName )()

	def viewSkel( self, skelType, *args, **kwargs ):
		"""
		Retrieve a new instance of a :class:`server.skeleton.Skeleton` that is used by the application
		for viewing an existing entry of kind *skelType* from the tree.

		The default is a Skeleton instance returned by :func:`_resolveSkel`.

		.. seealso:: :func:`addSkel`, :func:`editSkel`, :func:`_resolveSkel`

		:param skelType: This must be either "node" or "leaf", depending on which kind of Skeleton is wanted.
		:type skelType: str

		:return: Returns a Skeleton instance for viewing an entry.
		:rtype: server.skeleton.Skeleton
		"""
		return self._resolveSkel(skelType, *args, **kwargs)

	def viewLeafSkel(self):
		"""
		Shortcut for creating a viewSkel on a leaf.
		"""
		return self.viewSkel("leaf")

	def viewNodeSkel(self):
		"""
		Shortcut for creating a viewSkel on a node.
		"""
		return self.viewSkel("node")

	def addSkel( self, skelType, *args, **kwargs ):
		"""
		Retrieve a new instance of a :class:`server.skeleton.Skeleton` that is used by the application
		for adding an entry of kind *skelType* to the tree.

		The default is a Skeleton instance returned by :func:`_resolveSkel`.

		.. seealso:: :func:`viewSkel`, :func:`editSkel`, :func:`_resolveSkel`

		:param skelType: This must be either "node" or "leaf", depending on which kind of Skeleton is wanted.
		:type skelType: str

		:return: Returns a Skeleton instance for adding an entry.
		:rtype: server.skeleton.Skeleton
		"""
		return self._resolveSkel(skelType, *args, **kwargs)

	def addLeafSkel(self):
		"""
		Shortcut for creating a addSkel on a leaf.
		"""
		return self.addSkel("leaf")

	def addNodeSkel(self):
		"""
		Shortcut for creating a addSkel on a node.
		"""
		return self.addSkel("node")

	def editSkel( self, skelType, *args, **kwargs ):
		"""
		Retrieve a new instance of a :class:`server.skeleton.Skeleton` that is used by the application
		for editing an existing entry of kind *skelType* from the tree.

		The default is a Skeleton instance returned by :func:`_resolveSkel`.

		.. seealso:: :func:`viewSkel`, :func:`editSkel`, :func:`_resolveSkel`

		:param skelType: This must be either "node" or "leaf", depending on which kind of Skeleton is wanted.
		:type skelType: str

		:return: Returns a Skeleton instance for editing an entry.
		:rtype: server.skeleton.Skeleton
		"""
		return self._resolveSkel(skelType, *args, **kwargs)

	def editLeafSkel(self):
		"""
		Shortcut for creating a editSkel on a leaf.
		"""
		return self.editSkel("leaf")

	def editNodeSkel(self):
		"""
		Shortcut for creating a editSkel on a node.
		"""
		return self.editSkel("node")

	@callDeferred
	def deleteRecursive( self, nodeKey ):
		"""
		Recursively processes a delete request.

		This will delete all entries which are children of *nodeKey*, except *key* nodeKey.

		:param key: URL-safe key of the node which children should be deleted.
		:type key: str

		:returns: The number of deleted objects.
		:rtype: int
		"""
		count = 0

		for f in db.Query( self.viewSkel("leaf").kindName ).filter(
							"parentdir", str(nodeKey) ).iter( keysOnly=True ):
			s = self.viewSkel("leaf")
			if not s.fromDB( f ):
				continue

			s.delete()
			count += 1

		for d in db.Query( self.viewSkel("node").kindName ).filter(
							"parentdir", str(nodeKey) ).iter( keysOnly=True ):
			count += self.deleteRecursive( str(d) )

			s = self.viewSkel("node")
			if not s.fromDB( d ):
				continue

			s.delete()
			count += 1

		return count
	
	@callDeferred
	def updateParentRepo( self, parentNode, newRepoKey, depth=0 ):
		"""
		Recursively fixes the parentrepo key after a move operation.

		This will delete all entries which are children of *nodeKey*, except *key* nodeKey.

		:param parentNode: URL-safe key of the node which children should be fixed.
		:type parentNode: str
		:param newNode: URL-safe key of the new repository.
		:type newNode: strg
		:param depth: Safety level depth preventing infinitive loops.
		:type depth: int
		"""
		if depth > 99:
			logging.critical("Maximum recursion depth reached in server.applications.tree/fixParentRepo")
			logging.critical("Your data is corrupt!")
			logging.critical("Params: parentNode: %s, newRepoKey: %s" % (parentNode, newRepoKey ) )
			return

		def fixTxn( nodeKey, newRepoKey ):
			node = db.Get( nodeKey )
			node["parentrepo"] = newRepoKey
			db.Put( node )

		# Fix all nodes
		for repo in db.Query( self.viewSkel("node").kindName ).filter( "parentdir =", parentNode ).iter( keysOnly=True ):
			self.updateParentRepo( str( repo ), newRepoKey, depth=depth+1 )
			db.RunInTransaction( fixTxn, str( repo ), newRepoKey )

		# Fix the leafs on this level
		for repo in db.Query( self.viewSkel("leaf").kindName ).filter( "parentdir =", parentNode ).iter( keysOnly=True ):
			db.RunInTransaction( fixTxn, str( repo ), newRepoKey )

## Internal exposed functions

	@internalExposed
	def pathToKey( self, key ):
		"""
		Returns the recursively expanded path through the Tree from the root-node to the given *key*.

		:param key: URL-safe key of the destination node.
		:type key: str

		:returns: An nested dictionary with information about all nodes in the path from root to the \
		given node key.
		:rtype: dict
		"""
		nodeSkel = self.viewSkel("node")

		if not nodeSkel.fromDB( key ):
			raise errors.NotFound()

		if not self.canList( "node", key ):
			raise errors.Unauthorized()

		res = [ self.render.collectSkelData( nodeSkel ) ]

		for x in range(0,99):
			if not nodeSkel["parentdir"].value:
				break

			parentdir = nodeSkel["parentdir"].value

			nodeSkel = self.viewSkel("node")
			if not nodeSkel.fromDB( parentdir ):
				break

			res.append( self.render.collectSkelData( nodeSkel ) )

		return( res[ : : -1 ] )

	def ensureOwnUserRootNode( self ):
		"""
		Ensures, that an root-node for the current user exists.
		If no root-node exists yet, it will be created.

		:returns: The entity of the root-node or None, if this was request was made by a guest.
		:rtype: :class:`server.db.Entity`
		"""
		thisuser = conf["viur.mainApp"].user.getCurrentUser()
		if thisuser:
			key = "rep_user_%s" % str( thisuser["id"] )
			return db.GetOrInsert( key, self.viewSkel("leaf").kindName+"_rootNode",
			                        creationdate=datetime.now(), rootNode=1, user=str( thisuser["id"] ) )

	def ensureOwnModulRootNode( self ):
		"""
		Ensures, that general root-node for the current module exists.
		If no root-node exists yet, it will be created.

		:returns: The entity of the root-node.
		:rtype: :class:`server.db.Entity`
		"""
		key = "rep_modul_repo"
		return db.GetOrInsert( key, self.viewSkel("leaf").kindName+"_rootNode",
		                        creationdate=datetime.now(), rootNode=1 )

	def getRootNode(self, subRepo):
		"""
		Returns the root-root-node for a given (sub)-repo.

		:param subRepo: URL-safe root-node key.
		:type subRepo: str

		:returns: :class:`server.db.Entity`
		"""
		repo = db.Get( subRepo )
		if "parentrepo" in repo.keys():
			return db.Get( repo["parentrepo"] )
		elif "rootNode" in repo.keys() and str(repo["rootNode"])=="1":
			return repo

		return None

	def isOwnUserRootNode( self, repo ):
		"""
		Checks, if the given rootNode is owned by the current user.

		:param repo: URL-safe key of the root-node.
		:type repo: str
		:returns: True if the user owns this root-node, False otherwise.
		:rtype: bool
		"""
		thisuser = conf["viur.mainApp"].user.getCurrentUser()
		if not thisuser:
			return False

		repo = self.getRootNode( repo )

		user_repo = self.ensureOwnUserRootNode()
		if str( repo.key() ) == str(user_repo.key()):
			return True

		return False

## External exposed functions

	@exposed
	def listRootNodes(self, name=None, *args, **kwargs ):
		"""
		Renders a list of all available repositories for the current user using the
		modules default renderer.

		:returns: The rendered representation of the available root-nodes.
		:rtype: str
		"""
		return self.render.listRootNodes( self.getAvailableRootNodes( name ) )

	@exposed
	def list( self, skelType, node, *args, **kwargs ):
		"""
		List the entries and directorys of the given *skelType* under the given *node*.
		Any other supplied parameters are interpreted as filters for the elements displayed.

		.. seealso:: :func:`canList`, :func:`server.db.mergeExternalFilter`

		:param skelType: May either be "node" or "leaf".
		:type skelType: str
		:param node: URL-safe key of the parent.
		:type node: str

		:returns: The rendered list objects for the matching entries.

		:raises: :exc:`server.errors.Unauthorized`, if the current user does not have the required permissions.
		:raises: :exc:`server.errors.NotFound`, if *node* could not be found.
		:raises: :exc:`server.errors.NotAcceptable`, if anything else than "node" or "leaf" is provided to *skelType*.
		"""
		skel = self.viewSkel(skelType)
		if skel is None:
			raise errors.NotAcceptable()

		if not self.canList( skelType, node ):
			raise errors.Unauthorized()

		nodeSkel = self.viewSkel("node")
		if not nodeSkel.fromDB( node ):
			raise errors.NotFound()

		query = skel.all()

		if "search" in kwargs.keys() and kwargs["search"]:
			query.filter( "parentrepo =", str(nodeSkel["id"].value) )
		else:
			query.filter( "parentdir =", str(nodeSkel["id"].value) )

		query.mergeExternalFilter( kwargs )
		res = query.fetch( )

		return self.render.list( res, node=str(nodeSkel["id"].value) )

	@exposed
	def view( self, skelType, id, *args, **kwargs ):
		"""
		Prepares and renders a single entry for viewing.

		The entry is fetched by its *id* and its *skelType*.
		The function performs several access control checks on the requested entity before it is rendered.

		.. seealso:: :func:`canView`, :func:`onItemViewed`

		:returns: The rendered representation of the requested entity.

		:param skelType: May either be "node" or "leaf".
		:type skelType: str
		:param node: URL-safe key of the parent.
		:type node: str

		:raises: :exc:`server.errors.NotAcceptable`, when an incorrect *skelType* is provided.
		:raises: :exc:`server.errors.NotFound`, when no entry with the given *id* was found.
		:raises: :exc:`server.errors.Unauthorized`, if the current user does not have the required permissions.
		"""
		skel = self.viewSkel(skelType)
		if skel is None:
			raise errors.NotAcceptable()
<<<<<<< HEAD

=======
		if not len(id):
			raise errors.NotAcceptable()
		if not self.canView( id, skelType ):
			raise errors.Unauthorized()
>>>>>>> b4be29e2
		if not skel.fromDB( id ):
			raise errors.NotFound()

		if not self.canView( skelType, skel ):
			raise errors.Unauthorized()

		self.onItemViewed( skel )
		return self.render.view( skel )

	@exposed
	@forceSSL
	def add( self, skelType, node, *args, **kwargs ):
		"""
		Add a new entry with the given parent *node*, and render the entry, eventually with error notes
		on incorrect data. Data is taken by any other arguments in *kwargs*.

		The function performs several access control checks on the requested entity before it is added.

		.. seealso:: :func:`onItemAdded`, :func:`canAdd`

		:param skelType: Defines the type of the new entry and may either be "node" or "leaf".
		:type skelType: str
		:param node: URL-safe key of the parent.
		:type node: str

		:returns: The rendered, added object of the entry, eventually with error hints.

		:raises: :exc:`server.errors.NotAcceptable`, when no valid *skelType* was provided.
		:raises: :exc:`server.errors.NotFound`, when no valid *node* was found.
		:raises: :exc:`server.errors.Unauthorized`, if the current user does not have the required permissions.
		:raises: :exc:`server.errors.PreconditionFailed`, if the *skey* could not be verified.
		"""
		if "skey" in kwargs:
			skey = kwargs["skey"]
		else:
			skey = ""

		skel = self.addSkel(skelType)
		if skel is None:
			raise errors.NotAcceptable()

		parentNodeSkel = self.editSkel("node")

		if not parentNodeSkel.fromDB( node ):
			raise errors.NotFound()

		if not self.canAdd( skelType, node ):
			raise errors.Unauthorized()

		if (len(kwargs) == 0 # no data supplied
		    or skey == "" # no security key
			#or not request.current.get().isPostRequest fixme: POST-method check missing? # failure if not using POST-method
		    or not skel.fromClient( kwargs ) # failure on reading into the bones
		    or ("bounce" in list(kwargs.keys()) and kwargs["bounce"]=="1") # review before adding
		    ):
			return self.render.add( skel )

		if not securitykey.validate( skey, acceptSessionKey=True ):
			raise errors.PreconditionFailed()

		skel["parentdir"].value = str( node )
		skel["parentrepo"].value = parentNodeSkel["parentrepo"].value or str( node )

		skel.toDB()
		self.onItemAdded( skel )

		return self.render.addItemSuccess( skel )

	@exposed
	@forceSSL
	def edit( self, skelType, id, skey="", *args, **kwargs ):
		"""
		Modify an existing entry, and render the entry, eventually with error notes on incorrect data.
		Data is taken by any other arguments in *kwargs*.

		The function performs several access control checks on the requested entity before it is added.

		.. seealso:: :func:`onItemAdded`, :func:`canEdit`

		:param skelType: Defines the type of the entry that should be modified and may either be "node" or "leaf".
		:type skelType: str
		:param id: URL-safe key of the item to be edited.
		:type id: str

		:returns: The rendered, modified object of the entry, eventually with error hints.

		:raises: :exc:`server.errors.NotAcceptable`, when no valid *skelType* was provided.
		:raises: :exc:`server.errors.NotFound`, when no valid *node* was found.
		:raises: :exc:`server.errors.Unauthorized`, if the current user does not have the required permissions.
		:raises: :exc:`server.errors.PreconditionFailed`, if the *skey* could not be verified.
		"""
		skel = self.editSkel(skelType)
		if skel is None:
			raise errors.NotAcceptable()

		if not skel.fromDB( id ):
			raise errors.NotFound()

		if not self.canEdit( skelType, skel ):
			raise errors.Unauthorized()

		if (len(kwargs) == 0 # no data supplied
		    or skey == ""  # no security key
			#or not request.current.get().isPostRequest fixme: POST-method check missing?  # failure if not using POST-method
		    or not skel.fromClient( kwargs ) # failure on reading into the bones
		    or ("bounce" in list(kwargs.keys()) and kwargs["bounce"]=="1") # review before adding
		    ):
			return self.render.edit( skel )

		if not securitykey.validate( skey, acceptSessionKey=True ):
			raise errors.PreconditionFailed()

		skel.toDB()
		self.onItemEdited( skel )

		return self.render.editItemSuccess( skel )

	@exposed
	@forceSSL
	@forcePost
	def delete( self, skelType, id, *args, **kwargs ):
		"""
		Deletes an entry or an directory (including its contents).

		The function runs several access control checks on the data before it is deleted.

		.. seealso:: :func:`canDelete`, :func:`onItemDeleted`

		:param skelType: Defines the type of the entry that should be deleted and may either be "node" or "leaf".
		:type skelType: str
		:param id: URL-safe key of the item to be deleted.
		:type id: str

		:returns: The rendered, deleted object of the entry.

		:raises: :exc:`server.errors.NotFound`, when no entry with the given *id* was found.
		:raises: :exc:`server.errors.Unauthorized`, if the current user does not have the required permissions.
		:raises: :exc:`server.errors.PreconditionFailed`, if the *skey* could not be verified.
		"""
		if skelType == "node":
			skel = self.viewSkel("node")
		elif skelType == "leaf":
			skel = self.viewSkel("leaf")
		else:
			raise errors.NotAcceptable()

		if "skey" in kwargs:
			skey = kwargs["skey"]
		else:
			skey = ""

		if not skel.fromDB( id ):
			raise errors.NotFound()

		if not self.canDelete( skelType, skel ):
			raise errors.Unauthorized()

		if not securitykey.validate( skey, acceptSessionKey=True ):
			raise errors.PreconditionFailed()

		if skelType == "leaf":
			skel.delete()
		else:
			self.deleteRecursive( id )
			skel.delete()

		self.onItemDeleted( skel )
		return self.render.deleteSuccess( skel, skelType=skelType )

	@exposed
	@forceSSL
	@forcePost
	def move( self, skelType, id, destNode, *args, **kwargs ):
		"""
		Move a node (including its contents) or a leaf to another node.

		.. seealso:: :func:`canMove`

		:param skelType: Defines the type of the entry that should be moved and may either be "node" or "leaf".
		:type skelType: str
		:param id: URL-safe key of the item to be moved.
		:type id: str
		:param destNode: URL-safe key of the destination node, which must be a node.
		:type destNode: str

		:returns: The rendered, edited object of the entry.

		:raises: :exc:`server.errors.NotFound`, when no entry with the given *id* was found.
		:raises: :exc:`server.errors.Unauthorized`, if the current user does not have the required permissions.
		:raises: :exc:`server.errors.PreconditionFailed`, if the *skey* could not be verified.
		"""
		srcSkel = self.editSkel(skelType)
		if skelType is None:
			raise errors.NotAcceptable()

		if "skey" in kwargs:
			skey = kwargs["skey"]
		else:
			skey = ""

		destSkel = self.editSkel("node")
		if not self.canMove( skelType, id, destNode ):
			raise errors.Unauthorized()

		if id == destNode:
			# Cannot move a node into itself
			raise errors.NotAcceptable()

		## Test for recursion
		isValid = False
		currLevel = db.Get( destNode )

		for x in range(0,99):
			if str(currLevel.key())==id:
				break
			if "rootNode" in currLevel.keys() and currLevel["rootNode"]==1:
				#We reached a rootNode
				isValid=True
				break
			currLevel = db.Get( currLevel["parentdir"] )

		if not isValid:
			raise errors.NotAcceptable()

		#Test if id points to a rootNone
		tmp = db.Get( id )

		if "rootNode" in tmp.keys() and tmp["rootNode"]==1:
			#Cant move a rootNode away..
			raise errors.NotAcceptable()

		if not srcSkel.fromDB( id ) or not destSkel.fromDB( destNode ):
			# Could not find one of the entities
			raise errors.NotFound()

		if not securitykey.validate( skey, acceptSessionKey=True ):
			raise errors.PreconditionFailed()

		srcSkel["parentdir"].value = str( destNode )
		srcSkel["parentrepo"].value = destSkel["parentrepo"].value #Fixme: Need to recursive fixing to parentrepo?
		srcSkel.toDB()
		self.updateParentRepo( id, destSkel["parentrepo"].value )

		return self.render.editItemSuccess(srcSkel, skelType=skelType, action="move", destNode = destSkel )

## Default accesscontrol functions 

	def canList( self, skelType, node ):
		"""
		Access control function for listing permission.

		Checks if the current user has the permission to list the children of the given *node*.

		The default behavior is:
		- If no user is logged in, listing is generally refused.
		- If the user has "root" access, listing is generally allowed.
		- If the user has the modules "view" permission (module-view) enabled, listing is allowed.

		It should be overridden for a module-specific behavior.

		.. seealso:: :func:`list`

		:param skelType: Defines the type of node.
		:type skelType: str
		:param node: URL-safe key of the node.
		:type node: str

		:returns: True, if listing is allowed, False otherwise.
		:rtype: bool
		"""
		user = utils.getCurrentUser()
		if not user:
			return False

		if user["access"] and "root" in user["access"]:
			return True

		if user and user["access"] and "%s-view" % self.modulName in user["access"]:
			return True

		return False
		
	def canView( self, skelType, skel ):
		"""
		Access control function for viewing permission.

		Checks if the current user has the permission to view *node*.

		The default behavior is:
		- If no user is logged in, viewing is generally refused.
		- If the user has "root" access, viewing is generally allowed.
		- If the user has the modules "view" permission (module-view) enabled, viewing is allowed.

		It should be overridden for a module-specific behavior.

		.. seealso:: :func:`view`

		:param skelType: Defines the type of node.
		:type skelType: str
		:param skel: The Skeleton that should be viewed.
		:type skel: :class:`server.skeleton.Skeleton`

		:returns: True, if viewing is allowed, False otherwise.
		:rtype: bool
		"""
		user = utils.getCurrentUser()
		if not user:
			return False

		if user["access"] and "root" in user["access"]:
			return True

		if user and user["access"] and "%s-view" % self.modulName in user["access"]:
			return True

		return False
		
	def canAdd( self, skelType, node ):
		"""
		Access control function for adding permission.

		Checks if the current user has the permission to add a new entry to *node*.

		The default behavior is:
		- If no user is logged in, adding is generally refused.
		- If the user has "root" access, adding is generally allowed.
		- If the user has the modules "add" permission (module-add) enabled, adding is allowed.

		It should be overridden for a module-specific behavior.

		.. seealso:: :func:`add`

		:param skelType: Defines the type of the node that shall be added.
		:type skelType: str
		:param node: URL-safe key of the parent node under which the element shall be added.
		:type node: str

		:returns: True, if adding entries is allowed, False otherwise.
		:rtype: bool
		"""
		user = utils.getCurrentUser()
		if not user:
			return False

		if user["access"] and "root" in user["access"]:
			return True

		if user and user["access"] and "%s-add" % self.modulName in user["access"]:
			return True

		return False
		
	def canEdit( self, skelType, skel ):
		"""
		Access control function for modification permission.

		Checks if the current user has the permission to edit an entry.

		The default behavior is:
		- If no user is logged in, editing is generally refused.
		- If the user has "root" access, editing is generally allowed.
		- If the user has the modules "edit" permission (module-edit) enabled, editing is allowed.

		It should be overridden for a module-specific behavior.

		.. seealso:: :func:`edit`

		:param skelType: Defines the type of the node that shall be modified.
		:type skelType: str
		:param skel: The Skeleton that should be edited.
		:type skel: :class:`server.skeleton.Skeleton`

		:returns: True, if editing entries is allowed, False otherwise.
		:rtype: bool
		"""
		user = utils.getCurrentUser()
		if not user:
			return False

		if user["access"] and "root" in user["access"]:
			return True

		if user and user["access"] and "%s-edit" % self.modulName in user["access"]:
			return True

		return False
		
	def canDelete( self, skelType, skel ):
		"""
		Access control function for delete permission.

		Checks if the current user has the permission to delete an entry.

		The default behavior is:
		- If no user is logged in, deleting is generally refused.
		- If the user has "root" access, deleting is generally allowed.
		- If the user has the modules "deleting" permission (module-delete) enabled, \
		 deleting is allowed.

		It should be overridden for a module-specific behavior.

		:param skelType: Defines the type of the node that shall be deleted.
		:type skelType: str
		:param skel: The Skeleton that should be deleted.
		:type skel: :class:`server.skeleton.Skeleton`

		.. seealso:: :func:`delete`

		:returns: True, if deleting entries is allowed, False otherwise.
		:rtype: bool
		"""
		user = utils.getCurrentUser()
		if not user:
			return False

		if user["access"] and "root" in user["access"]:
			return True

		if user and user["access"] and "%s-delete" % self.modulName in user["access"]:
			return True

		return False

	def canMove( self, skelType, node, destNode ):
		"""
		Access control function for moving permission.

		Checks if the current user has the permission to move an entry.

		The default behavior is:
		- If no user is logged in, deleting is generally refused.
		- If the user has "root" access, deleting is generally allowed.
		- If the user has the modules "edit" permission (module-edit) enabled, \
		 moving is allowed.

		It should be overridden for a module-specific behavior.

		:param skelType: Defines the type of the node that shall be deleted.
		:type skelType: str
		:param node: URL-safe key of the node to be moved.
		:type node: str
		:param node: URL-safe key of the node where *node* should be moved to.
		:type node: str

		.. seealso:: :func:`move`

		:returns: True, if deleting entries is allowed, False otherwise.
		:rtype: bool
		"""
		user = utils.getCurrentUser()
		if not user:
			return( False )
		if user["access"] and "root" in user["access"]:
			return( True )
		if user and user["access"] and "%s-edit" % self.modulName in user["access"]:
			return( True )
		return( False )

## Overridable eventhooks

	def onItemAdded( self, skel ):
		"""
		Hook function that is called after adding an entry.

		It should be overridden for a module-specific behavior.
		The default is writing a log entry.

		:param skel: The Skeleton that has been added.
		:type skel: :class:`server.skeleton.Skeleton`

		.. seealso:: :func:`add`
		"""
		logging.info("Entry added: %s" % skel["id"].value )
		user = utils.getCurrentUser()
		if user:
			logging.info("User: %s (%s)" % (user["name"], user["id"] ) )
	
	def onItemEdited( self, skel ):
		"""
		Hook function that is called after modifying an entry.

		It should be overridden for a module-specific behavior.
		The default is writing a log entry.

		:param skel: The Skeleton that has been modified.
		:type skel: :class:`server.skeleton.Skeleton`

		.. seealso:: :func:`edit`
		"""
		logging.info("Entry changed: %s" % skel["id"].value )
		user = utils.getCurrentUser()
		if user:
			logging.info("User: %s (%s)" % (user["name"], user["id"] ) )
		
	def onItemViewed( self, skel ):
		"""
		Hook function that is called when viewing an entry.

		It should be overridden for a module-specific behavior.
		The default is doing nothing.

		:param skel: The Skeleton that is viewed.
		:type skel: :class:`server.skeleton.Skeleton`

		.. seealso:: :func:`view`
		"""
		pass
	

	def onItemDeleted( self, skel ):
		"""
		Hook function that is called after deleting an entry.

		It should be overridden for a module-specific behavior.
		The default is writing a log entry.

		..warning: Saving the skeleton again will undo the deletion
		(if the skeleton was a leaf or a node with no children).

		:param skel: The Skeleton that has been deleted.
		:type skel: :class:`server.skeleton.Skeleton`

		.. seealso:: :func:`delete`
		"""
		logging.info("Entry deleted: %s (%s)" % ( skel["id"].value, type(skel) ) )
		user = utils.getCurrentUser()
		if user:
			logging.info("User: %s (%s)" % (user["name"], user["id"] ) )

## Renderer specific stuff

	def jinjaEnv(self, env ):
		"""
		Provides some additional Jinja2 template functions for tree applications.

		These function are:

		- :func:`pathToKey()` alias *getPathToKey()*

		..warning::
		It is important to call the super-class-function of Hierarchy when this function
		is overridden from a sub-classed module.
		"""
		env.globals["getPathToKey"] = self.pathToKey
		return env


Tree.admin = True
Tree.jinja2 = True
Tree.vi = True<|MERGE_RESOLUTION|>--- conflicted
+++ resolved
@@ -443,14 +443,8 @@
 		skel = self.viewSkel(skelType)
 		if skel is None:
 			raise errors.NotAcceptable()
-<<<<<<< HEAD
-
-=======
 		if not len(id):
 			raise errors.NotAcceptable()
-		if not self.canView( id, skelType ):
-			raise errors.Unauthorized()
->>>>>>> b4be29e2
 		if not skel.fromDB( id ):
 			raise errors.NotFound()
 
