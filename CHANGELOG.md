# Changelog for the ViUR Server (https://github.com/viur-framework/server)


## [Unreleased]



## [2.2.0-rc1] - 2018-04-17

### Added
- A new Rate-Limit module that can be used to prevent DoS / Brute-Force on certain resources.
- New keyBone() class introduced for a better distinction between bones containing an entity key and those which don't.

### Changed
- More descriptive error messages returned from password bone
- The new "params" Parameter introduced in 2.1.0 should now always have a default value (None)
- Merged *selectOneBone* and *selectMultiBone* into a single *selectBone* which supports the multiple flag,
  the previous bone names are still supported and cause a deprecation warning in the logs.

### Fixed
<<<<<<< HEAD
- Several errors caused by None returned from getSearchDocumentFields / getSearchTags
- Exception causing toDB() to fail if a bone should be serialized which isn't in the valuesCache object. Fixes #7.
- Prevent text/string Bones from restoring old (non-multilang data) if set back to empty values. Fixes #6.
=======
- Exception causing ``toDB()`` to fail if a bone should be serialized which isn't in the valuesCache object. Fixes #7.
- Prevent text/string Bones from restoring old (non-multi-language data) if set back to empty values. Fixes #6.
>>>>>>> ba6d37bb
- Use urlsafe_b64decode for filename decoding (used by some old IE on WinXP). Fixes #38.
- Prevent skeleton from the server to take precedence over the ones defined in the application.
- The indexed-flag had been ignored on edit - causing all fields to be indexed. Fixes #34.


## [2.1.0] - 2017-10-25

### Added
 - New edit form templates following the ViUR ignite standard
 - Pass the error description of HTTPException to the underlying webob framework
 - ignore/hide parameter to our renderEditForm jinja2 function
 - New parameter "params" to explicitly pass additional values to the template / json response
 - Retrieving the viewSkel Structure by calling modulePath/view/structure
 - \_\_iter\_\_ function to skeletons
 - embedSvg function to html render
 - onLogout hook to the user module
 - Expose the unique property in skel-structures in json render
 - viur.emailHandler config variable for easy integration of 3rd party email services

### Changed
 - Pre-translate the descriptions of selectOne/selectMulti bones in add or edit calls (as done in views)
 - Listing and calling user-callable tasks is now also possible for the vi render
 - Internally switched to more efficient membership tests for dicts
 - userBones with creation- or update-magic set are not forced to be invisible anymore
 - Don't set skel["key"] to None if skel.delete() is called
 - Relational bones can now include properties from ref-/rel-skel bones in search indexes
 - Setting update- or creation-magic on userBones don't force them to be invisible anymore
 - *[Breaking]* Internal representation of relations are now dicts, not instances of Ref- or Rel-Skels

### Fixed
 - handle ValueError in int() or float() in numericBone:buildDbFilter
 - serializing a textBone failing in getSearchDocumentFields if valuesCache[name] is None
 - Correctly handle None values in numericBones getSearchDocumentFields()
 - Added missing imports to dbtransfer.py
 - Several issues with writing search api indexes for relationalBones
 - Usage of old Skeleton-API in orders module
 - Users without access to the vi/admin render couldn't logout using these renders
 - Call setSystemInitialized on all skeletons (not only skels having kindName set)
 - Type-mismatch in html-render causing errors if a RelSkel is present
 - Parsing dates containing non-unicode characters

### Removed
 - *[Breaking]* "key"-Parameter from skeleton.setValues()


## [2.0.3] - 2017-08-30

### Changed
 - If URL-Based language method is used and none is set, also evaluate X-Appengine-Country as a hint which language should be used 
 - Descriptions of selectOne/selectMultiBone are now translated before passed to the template
 
### Fixed
 - Prevent an exception if querying an selectOneBone which has an empty values dict
 - Clone function in hierarchy moving entries instead of duplicating them


## [2.0.2] - 2017-05-19

### Added
 - Santy-Check for secret keys in timebased otp (check for even string length)

### Changed
 - setBoneValue for relationalBone now also accepts encoded datastore keys in unicode
 - Deferred tasks are not called with \_\_undefinedFlag\_\_ as first argument if no other args had been given anymore

### Fixed
 - Spaces being removed around tag boundaries in textBone
 - boneWasInvalid marker always being true
 - Fixed %B and other localizions not working on dateBones with localized=True
 - Html-Render selecting the correct template for timebased otp
 - Deselecting every option in selectMultiBone is possible agian
 - relationalBone erroneously raising the "Use [] to access your bones" safeguard
 - Unserializing of bones sharing the same name-prefix
 - CaptchaBone

 
## [2.0.1] - 2017-01-04

### Added
 - IDs of entries transferred with dbtransfer are now marked as in-use inside the datastore
 - conf["viur.cacheEnvironmentKey"] can now raise RuntimeError to indicate that this request cannot be cached
 - Added the render attribute to BasicApplications

### Changed
 - getEntry in html-render now evaluates canView() if present
 - Reduced batch-size in rebuildSearchIndex to 25 and made exceptions raise
 - Setting a bone to None is now equivalent of deleting it from the skeleton 

### Fixed
 - Values not part of the subskel currently written are preserved again
 - Supplying a key from a different module doesn't cause an server error anymore
 - Fixed password-recovery function in auth_userpassword
 - Correctly set clearUpdateTag on rebuildSearchIndex
 - FileBone and FileSkel are now refreshing the servingUrl on rebuildSearchIndex again
 - Ensure that year is always >= 1900 in dateBone:fromClient

 
## [2.0.0] - 2016-12-22

### (Start of changelog)<|MERGE_RESOLUTION|>--- conflicted
+++ resolved
@@ -18,14 +18,9 @@
   the previous bone names are still supported and cause a deprecation warning in the logs.
 
 ### Fixed
-<<<<<<< HEAD
 - Several errors caused by None returned from getSearchDocumentFields / getSearchTags
-- Exception causing toDB() to fail if a bone should be serialized which isn't in the valuesCache object. Fixes #7.
+- Exception causing ``toDB()`` to fail if a bone should be serialized which isn't in the valuesCache object. Fixes #7.
 - Prevent text/string Bones from restoring old (non-multilang data) if set back to empty values. Fixes #6.
-=======
-- Exception causing ``toDB()`` to fail if a bone should be serialized which isn't in the valuesCache object. Fixes #7.
-- Prevent text/string Bones from restoring old (non-multi-language data) if set back to empty values. Fixes #6.
->>>>>>> ba6d37bb
 - Use urlsafe_b64decode for filename decoding (used by some old IE on WinXP). Fixes #38.
 - Prevent skeleton from the server to take precedence over the ones defined in the application.
 - The indexed-flag had been ignored on edit - causing all fields to be indexed. Fixes #34.
