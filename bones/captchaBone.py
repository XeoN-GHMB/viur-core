# -*- coding: utf-8 -*-
from server.bones import bone
from server import request, utils
from google.appengine.api import urlfetch
import urllib
import logging
import json

class captchaBone( bone.baseBone ):
	type = "captcha"

	def __init__(self, publicKey=None, privateKey=None, *args,  **kwargs ):
		bone.baseBone.__init__(self,  *args,  **kwargs )
		self.defaultValue = self.publicKey = publicKey
		self.privateKey = privateKey
		self.required = True
		self.hasDBField = False

	def serialize(self, valuesCache, name, entity ):
		return entity

	def unserialize(self, valuesCache, name, values):
		valuesCache[name] = self.publicKey
		return True

	def fromClient(self, valuesCache, name, data):
		"""
			Reads a value from the client.
			If this value is valid for this bone,
			store this value and return None.
			Otherwise our previous value is
			left unchanged and an error-message
			is returned.

			:param name: Our name in the skeleton
			:type name: String
			:param data: *User-supplied* request-data
			:type data: Dict
			:returns: None or String
		"""
		if request.current.get().isDevServer: #We dont enforce captchas on dev server
			return None
		user = utils.getCurrentUser()
		if user and "root" in user["access"]: # Don't bother trusted users with this (not supported by admin/vi anyways)
<<<<<<< HEAD
			return None
		if not "g-recaptcha-response" in data:
			return u"No Captcha given!"
		data = { 	"secret": self.privateKey,
=======
			return( None )
		if not "recaptcha_challenge_field" in data or not "recaptcha_response_field" in data:
			return( u"No Captcha given!" )
		data = { 	"privatekey": self.privateKey,
>>>>>>> 2a90f4ce
				"remoteip": request.current.get().request.remote_addr,
				"response": data["g-recaptcha-response"]
			}
		response = urlfetch.fetch(	url="https://www.google.com/recaptcha/api/siteverify",
						payload=urllib.urlencode( data ),
						method=urlfetch.POST,
						headers={"Content-Type": "application/x-www-form-urlencoded"} )
		if json.loads(response.content.decode("UTF-8")).get("success"):
			return None
		return( u"Invalid Captcha" )
<|MERGE_RESOLUTION|>--- conflicted
+++ resolved
@@ -42,21 +42,14 @@
 			return None
 		user = utils.getCurrentUser()
 		if user and "root" in user["access"]: # Don't bother trusted users with this (not supported by admin/vi anyways)
-<<<<<<< HEAD
 			return None
 		if not "g-recaptcha-response" in data:
 			return u"No Captcha given!"
-		data = { 	"secret": self.privateKey,
-=======
-			return( None )
-		if not "recaptcha_challenge_field" in data or not "recaptcha_response_field" in data:
-			return( u"No Captcha given!" )
-		data = { 	"privatekey": self.privateKey,
->>>>>>> 2a90f4ce
+		data = {"secret": self.privateKey,
 				"remoteip": request.current.get().request.remote_addr,
 				"response": data["g-recaptcha-response"]
 			}
-		response = urlfetch.fetch(	url="https://www.google.com/recaptcha/api/siteverify",
+		response = urlfetch.fetch(url="https://www.google.com/recaptcha/api/siteverify",
 						payload=urllib.urlencode( data ),
 						method=urlfetch.POST,
 						headers={"Content-Type": "application/x-www-form-urlencoded"} )
