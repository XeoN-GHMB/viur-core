--- conflicted
+++ resolved
@@ -299,23 +299,14 @@
 		elif bone.type == "record" or bone.type.startswith("record."):
 			value = boneValue
 			if value:
-<<<<<<< HEAD
-				ret = []
-				for entry in value:
-					entry.renderPreparation = self.renderBoneValue
-					ret.append(entry)
-				return ret
-=======
 				if bone.multiple:
 					ret = []
 					for entry in value:
-						ret.append(self.collectSkelData(entry))
-
+						entry.renderPreparation = self.renderBoneValue
+						ret.append(entry)
 					return ret
-
-				return self.collectSkelData(value)
-
->>>>>>> 49813b6d
+				value.renderPreparation = self.renderBoneValue
+				return value
 		elif bone.type == "password":
 			return ""
 		elif bone.type == "key":
@@ -384,12 +375,8 @@
 		skel["skey"] = securitykey.create()
 		if currentRequest.get().kwargs.get("nomissing") == "1":
 			if isinstance(skel, SkeletonInstance):
-<<<<<<< HEAD
-				super(SkeletonInstance, skel).__setattr__("errors", {})
+				super(SkeletonInstance, skel).__setattr__("errors", [])
 		skel.renderPreparation = self.renderBoneValue
-=======
-				super(SkeletonInstance, skel).__setattr__("errors", [])
->>>>>>> 49813b6d
 		return template.render(skel={"structure": self.renderSkelStructure(skel),
 									 "errors": skel.errors,
 									 "value": skel},
@@ -429,13 +416,8 @@
 
 		if currentRequest.get().kwargs.get("nomissing") == "1":
 			if isinstance(skel, SkeletonInstance):
-<<<<<<< HEAD
-				super(SkeletonInstance, skel).__setattr__("errors", {})
+				super(SkeletonInstance, skel).__setattr__("errors", [])
 		skel.renderPreparation = self.renderBoneValue
-=======
-				super(SkeletonInstance, skel).__setattr__("errors", [])
-
->>>>>>> 49813b6d
 		return template.render(skel={"structure": self.renderSkelStructure(skel),
 									 "errors": skel.errors,
 									 "value": skel},
